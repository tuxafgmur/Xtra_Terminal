/*
 * Copyright (C) 2007 The Android Open Source Project
 *
 * Licensed under the Apache License, Version 2.0 (the "License");
 * you may not use this file except in compliance with the License.
 * You may obtain a copy of the License at
 *
 *      http://www.apache.org/licenses/LICENSE-2.0
 *
 * Unless required by applicable law or agreed to in writing, software
 * distributed under the License is distributed on an "AS IS" BASIS,
 * WITHOUT WARRANTIES OR CONDITIONS OF ANY KIND, either express or implied.
 * See the License for the specific language governing permissions and
 * limitations under the License.
 */

package jackpal.androidterm2;

import java.io.FileDescriptor;
import java.io.FileInputStream;
import java.io.FileOutputStream;
import java.io.IOException;
import java.io.OutputStream;
import java.io.UnsupportedEncodingException;
import java.util.ArrayList;

import android.app.Activity;
import android.app.AlertDialog;
import android.content.Context;
import android.content.Intent;
import android.content.SharedPreferences;
import android.content.res.Configuration;
import android.content.res.Resources;
import android.graphics.Bitmap;
import android.graphics.BitmapFactory;
import android.graphics.Canvas;
import android.graphics.ColorMatrixColorFilter;
import android.graphics.Paint;
import android.graphics.PorterDuff;
import android.graphics.PorterDuffXfermode;
import android.graphics.Rect;
import android.graphics.Typeface;
import android.net.Uri;
import android.os.Bundle;
import android.os.Handler;
import android.os.Message;
import android.preference.PreferenceManager;
import android.text.ClipboardManager;
import android.util.AttributeSet;
import android.util.DisplayMetrics;
import android.util.Log;
import android.view.ContextMenu;
import android.view.ContextMenu.ContextMenuInfo;
import android.view.GestureDetector;
import android.view.KeyEvent;
import android.view.Menu;
import android.view.MenuItem;
import android.view.MotionEvent;
import android.view.View;
import android.view.Window;
import android.view.WindowManager;
import android.view.inputmethod.BaseInputConnection;
import android.view.inputmethod.CompletionInfo;
<<<<<<< HEAD
=======
import android.view.inputmethod.CorrectionInfo;
>>>>>>> df515f5c
import android.view.inputmethod.EditorInfo;
import android.view.inputmethod.ExtractedText;
import android.view.inputmethod.ExtractedTextRequest;
import android.view.inputmethod.InputConnection;
import android.view.inputmethod.InputMethodManager;
import android.widget.TextView;
<<<<<<< HEAD
=======

import android.content.ComponentName;
import android.content.Intent;
import android.content.ServiceConnection;
import android.os.Binder;
import android.os.IBinder;

import android.net.wifi.WifiManager;
import android.os.PowerManager;
>>>>>>> df515f5c

/**
 * A terminal emulator activity.
 */

public class Term extends Activity {
    /**
     * Set to true to add debugging code and logging.
     */
    public static final boolean DEBUG = false;

    /**
     * Set to true to log IME calls.
     */
    public static final boolean LOG_IME = DEBUG && false;

    /**
     * Set to true to log each character received from the remote process to the
     * android log, which makes it easier to debug some kinds of problems with
     * emulating escape sequences and control codes.
     */
    public static final boolean LOG_CHARACTERS_FLAG = DEBUG && false;

    /**
     * Set to true to log unknown escape sequences.
     */
    public static final boolean LOG_UNKNOWN_ESCAPE_SEQUENCES = DEBUG && false;

    /**
     * The tag we use when logging, so that our messages can be distinguished
     * from other messages in the log. Public because it's used by several
     * classes.
     */
    public static final String LOG_TAG = "Term";

    /**
     * Our main view. Displays the emulated terminal screen.
     */
    private EmulatorView mEmulatorView;

    /**
     * The pseudo-teletype (pty) file descriptor that we use to communicate with
     * another process, typically a shell.
     */
    private FileDescriptor mTermFd;

    /**
     * Used to send data to the remote process.
     */
    private FileOutputStream mTermOut;

    /**
     * The process ID of the remote process.
     */
    private int mProcId = 0;

    /**
     * A key listener that tracks the modifier keys and allows the full ASCII
     * character set to be entered.
     */
    private TermKeyListener mKeyListener;

    /**
     * The name of our emulator view in the view resource.
     */
    private static final int EMULATOR_VIEW = R.id.emulatorView;

    private int mStatusBar = 0;
    private int mCursorStyle = 0;
    private int mCursorBlink = 0;
    private int mFontSize = 9;
    private int mColorId = 2;
    private int mControlKeyId = 5; // Default to Volume Down
<<<<<<< HEAD
=======
    private int mFnKeyId = 4; // Default to Volume Up
>>>>>>> df515f5c
    private int mUseCookedIME = 0;

    private static final String STATUSBAR_KEY = "statusbar";
    private static final String CURSORSTYLE_KEY = "cursorstyle";
    private static final String CURSORBLINK_KEY = "cursorblink";
    private static final String FONTSIZE_KEY = "fontsize";
    private static final String COLOR_KEY = "color";
    private static final String CONTROLKEY_KEY = "controlkey";
    private static final String FNKEY_KEY = "fnkey";
    private static final String IME_KEY = "ime";
    private static final String SHELL_KEY = "shell";
    private static final String INITIALCOMMAND_KEY = "initialcommand";

    public static final int WHITE = 0xffffffff;
    public static final int BLACK = 0xff000000;
    public static final int BLUE =  0xff344ebd;
    public static final int GREEN = 0xff00ff00;
    public static final int AMBER = 0xffffb651;
    public static final int RED =   0xffff0113;

    private static final int[][] COLOR_SCHEMES = {
        {BLACK, WHITE}, {WHITE, BLACK}, {WHITE, BLUE}, {GREEN, BLACK}, {AMBER, BLACK}, {RED, BLACK}};

    private static final int[] CONTROL_KEY_SCHEMES = {
        KeyEvent.KEYCODE_DPAD_CENTER,
        KeyEvent.KEYCODE_AT,
        KeyEvent.KEYCODE_ALT_LEFT,
        KeyEvent.KEYCODE_ALT_RIGHT,
        KeyEvent.KEYCODE_VOLUME_UP,
        KeyEvent.KEYCODE_VOLUME_DOWN,
        KeyEvent.KEYCODE_CAMERA
    };
    private static final String[] CONTROL_KEY_NAME = {
        "Ball", "@", "Left-Alt", "Right-Alt", "Vol-Up", "Vol-Dn", "Camera"
<<<<<<< HEAD
=======
    };
    private static final int[] FN_KEY_SCHEMES = {
        KeyEvent.KEYCODE_DPAD_CENTER,
        KeyEvent.KEYCODE_AT,
        KeyEvent.KEYCODE_ALT_LEFT,
        KeyEvent.KEYCODE_ALT_RIGHT,
        KeyEvent.KEYCODE_VOLUME_UP,
        KeyEvent.KEYCODE_VOLUME_DOWN,
        KeyEvent.KEYCODE_CAMERA
    };
    private static final String[] FN_KEY_NAME = {
        "Ball", "@", "Left-Alt", "Right-Alt", "Vol-Up", "Vol-Dn", "Camera"
>>>>>>> df515f5c
    };

    private int mControlKeyCode;
    private int mFnKeyCode;

    private final static String DEFAULT_SHELL = "/system/bin/sh -";
    private String mShell;

    private final static String DEFAULT_INITIAL_COMMAND =
        "export PATH=/data/local/bin:$PATH";
    private String mInitialCommand;

    private SharedPreferences mPrefs;

    private final static int SELECT_TEXT_ID = 0;
    private final static int COPY_ALL_ID = 1;
    private final static int PASTE_ID = 2;

    private boolean mAlreadyStarted = false;

    public TermService mTermService;
    private Intent TSIntent;

    private PowerManager.WakeLock mWakeLock;
    private WifiManager.WifiLock mWifiLock;

    @Override
    public void onCreate(Bundle icicle) {
        super.onCreate(icicle);
        Log.e(Term.LOG_TAG, "onCreate");
        mPrefs = PreferenceManager.getDefaultSharedPreferences(this);
        readPrefs();

        TSIntent = new Intent(this, TermService.class);
        startService(TSIntent);

        setContentView(R.layout.term_activity);

        mEmulatorView = (EmulatorView) findViewById(EMULATOR_VIEW);

        DisplayMetrics metrics = new DisplayMetrics();
        getWindowManager().getDefaultDisplay().getMetrics(metrics);
        mEmulatorView.setScaledDensity(metrics.scaledDensity);

        startListening();

        mKeyListener = new TermKeyListener();

        mEmulatorView.setFocusable(true);
        mEmulatorView.setFocusableInTouchMode(true);
        mEmulatorView.requestFocus();
        mEmulatorView.register(this, mKeyListener);

        registerForContextMenu(mEmulatorView);

        PowerManager pm = (PowerManager)getSystemService(Context.POWER_SERVICE);
        mWakeLock = pm.newWakeLock(PowerManager.PARTIAL_WAKE_LOCK, Term.LOG_TAG);
        WifiManager wm = (WifiManager)getSystemService(Context.WIFI_SERVICE);
        mWifiLock = wm.createWifiLock(WifiManager.WIFI_MODE_FULL, Term.LOG_TAG);

        updatePrefs();
        mAlreadyStarted = true;
    }

    @Override
    public void onDestroy() {
        super.onDestroy();
        if (mProcId != 0) {
            Exec.hangupProcessGroup(mProcId);
            mProcId = 0;
        }
        if (mTermFd != null) {
            Exec.close(mTermFd);
            mTermFd = null;
        }
        if (mWakeLock.isHeld()) {
            mWakeLock.release();
        }
        if (mWifiLock.isHeld()) {
            mWifiLock.release();
        }
        stopService(TSIntent);
    }

    private void startListening() {
        int[] processId = new int[1];

        createSubprocess(processId);
        mProcId = processId[0];

        final Handler handler = new Handler() {
            @Override
            public void handleMessage(Message msg) {
            }
        };

        Runnable watchForDeath = new Runnable() {

            public void run() {
                Log.i(Term.LOG_TAG, "waiting for: " + mProcId);
               int result = Exec.waitFor(mProcId);
                Log.i(Term.LOG_TAG, "Subprocess exited: " + result);
                handler.sendEmptyMessage(result);
             }

        };
        Thread watcher = new Thread(watchForDeath);
        watcher.start();

        mTermOut = new FileOutputStream(mTermFd);

        mEmulatorView.initialize(mTermFd, mTermOut);

        sendInitialCommand();
    }

    private void sendInitialCommand() {
        String initialCommand = mInitialCommand;
        if (initialCommand == null || initialCommand.equals("")) {
            initialCommand = DEFAULT_INITIAL_COMMAND;
        }
        if (initialCommand.length() > 0) {
            write(initialCommand + '\r');
        }
    }

    private void restart() {
        startActivity(getIntent());
        finish();
    }

    private void write(String data) {
        try {
            mTermOut.write(data.getBytes());
            mTermOut.flush();
        } catch (IOException e) {
            // Ignore exception
            // We don't really care if the receiver isn't listening.
            // We just make a best effort to answer the query.
        }
    }

    private void createSubprocess(int[] processId) {
        String shell = mShell;
        if (shell == null || shell.equals("")) {
            shell = DEFAULT_SHELL;
        }
        ArrayList<String> args = parse(shell);
        String arg0 = args.get(0);
        String arg1 = null;
        String arg2 = null;
        if (args.size() >= 2) {
            arg1 = args.get(1);
        }
        if (args.size() >= 3) {
            arg2 = args.get(2);
        }
        mTermFd = Exec.createSubprocess(arg0, arg1, arg2, processId);
    }

    private ArrayList<String> parse(String cmd) {
        final int PLAIN = 0;
        final int WHITESPACE = 1;
        final int INQUOTE = 2;
        int state = WHITESPACE;
        ArrayList<String> result =  new ArrayList<String>();
        int cmdLen = cmd.length();
        StringBuilder builder = new StringBuilder();
        for (int i = 0; i < cmdLen; i++) {
            char c = cmd.charAt(i);
            if (state == PLAIN) {
                if (Character.isWhitespace(c)) {
                    result.add(builder.toString());
                    builder.delete(0,builder.length());
                    state = WHITESPACE;
                } else if (c == '"') {
                    state = INQUOTE;
                } else {
                    builder.append(c);
                }
            } else if (state == WHITESPACE) {
                if (Character.isWhitespace(c)) {
                    // do nothing
                } else if (c == '"') {
                    state = INQUOTE;
                } else {
                    state = PLAIN;
                    builder.append(c);
                }
            } else if (state == INQUOTE) {
                if (c == '\\') {
                    if (i + 1 < cmdLen) {
                        i += 1;
                        builder.append(cmd.charAt(i));
                    }
                } else if (c == '"') {
                    state = PLAIN;
                } else {
                    builder.append(c);
                }
            }
        }
        if (builder.length() > 0) {
            result.add(builder.toString());
        }
        return result;
    }

    private void readPrefs() {
        mStatusBar = readIntPref(STATUSBAR_KEY, mStatusBar, 1);
        // mCursorStyle = readIntPref(CURSORSTYLE_KEY, mCursorStyle, 2);
        // mCursorBlink = readIntPref(CURSORBLINK_KEY, mCursorBlink, 1);
        mFontSize = readIntPref(FONTSIZE_KEY, mFontSize, 20);
        mColorId = readIntPref(COLOR_KEY, mColorId, COLOR_SCHEMES.length - 1);
        mControlKeyId = readIntPref(CONTROLKEY_KEY, mControlKeyId,
                CONTROL_KEY_SCHEMES.length - 1);
        mFnKeyId = readIntPref(FNKEY_KEY, mFnKeyId,
                FN_KEY_SCHEMES.length - 1);
        mUseCookedIME = readIntPref(IME_KEY, mUseCookedIME, 1);
        {
            String newShell = readStringPref(SHELL_KEY, mShell);
            if ((newShell == null) || ! newShell.equals(mShell)) {
                if (mShell != null) {
                    Log.i(Term.LOG_TAG, "New shell set. Restarting.");
                    restart();
                }
                mShell = newShell;
            }
        }
        {
            String newInitialCommand = readStringPref(INITIALCOMMAND_KEY,
                    mInitialCommand);
            if ((newInitialCommand == null)
                    || ! newInitialCommand.equals(mInitialCommand)) {
                if (mInitialCommand != null) {
                    Log.i(Term.LOG_TAG, "New initial command set. Restarting.");
                    restart();
                }
                mInitialCommand = newInitialCommand;
            }
        }
    }

    private void updatePrefs() {
        DisplayMetrics metrics = new DisplayMetrics();
        getWindowManager().getDefaultDisplay().getMetrics(metrics);
        mEmulatorView.setTextSize((int) (mFontSize * metrics.density));
        mEmulatorView.setCursorStyle(mCursorStyle, mCursorBlink);
        mEmulatorView.setUseCookedIME(mUseCookedIME != 0);
        setColors();
        mControlKeyCode = CONTROL_KEY_SCHEMES[mControlKeyId];
        mFnKeyCode = FN_KEY_SCHEMES[mFnKeyId];
        {
            Window win = getWindow();
            WindowManager.LayoutParams params = win.getAttributes();
            final int FULLSCREEN = WindowManager.LayoutParams.FLAG_FULLSCREEN;
            int desiredFlag = mStatusBar != 0 ? 0 : FULLSCREEN;
            if (desiredFlag != (params.flags & FULLSCREEN)) {
                if (mAlreadyStarted) {
                    // Can't switch to/from fullscreen after
                    // starting the activity.
                    //
                    // remove restart for the sake of tablet tweaks,
                    // since this app else creates a soft reboot
                    // due to endless restarting
                    //restart();
                } else {
                    win.setFlags(desiredFlag, FULLSCREEN);
                }
            }
        }
    }

    private int readIntPref(String key, int defaultValue, int maxValue) {
        int val;
        try {
            val = Integer.parseInt(
                mPrefs.getString(key, Integer.toString(defaultValue)));
        } catch (NumberFormatException e) {
            val = defaultValue;
        }
        val = Math.max(0, Math.min(val, maxValue));
        return val;
    }

    private String readStringPref(String key, String defaultValue) {
        return mPrefs.getString(key, defaultValue);
    }

    public int getControlKeyCode() {
        return mControlKeyCode;
    }

    public int getFnKeyCode() {
        return mFnKeyCode;
    }

    @Override
    public void onResume() {
        super.onResume();
        readPrefs();
        updatePrefs();
        mEmulatorView.onResume();
    }

    @Override
    public void onPause() {
        super.onPause();
        mEmulatorView.onPause();
    }

    @Override
    public void onConfigurationChanged(Configuration newConfig) {
        super.onConfigurationChanged(newConfig);

        mEmulatorView.updateSize(true);
    }

    @Override
    public boolean onCreateOptionsMenu(Menu menu) {
        getMenuInflater().inflate(R.menu.main, menu);
        return true;
    }

    @Override
    public boolean onOptionsItemSelected(MenuItem item) {
        int id = item.getItemId();
        if (id == R.id.menu_preferences) {
            doPreferences();
        } else if (id == R.id.menu_reset) {
            doResetTerminal();
        } else if (id == R.id.menu_send_email) {
            doEmailTranscript();
        } else if (id == R.id.menu_special_keys) {
            doDocumentKeys();
        } else if (id == R.id.menu_toggle_soft_keyboard) {
            doToggleSoftKeyboard();
        } else if (id == R.id.menu_toggle_wakelock) {
            doToggleWakeLock();
        } else if (id == R.id.menu_toggle_wifilock) {
            doToggleWifiLock();
        }
        return super.onOptionsItemSelected(item);
    }

    @Override
    public boolean onPrepareOptionsMenu(Menu menu) {
        MenuItem wakeLockItem = menu.findItem(R.id.menu_toggle_wakelock);
        MenuItem wifiLockItem = menu.findItem(R.id.menu_toggle_wifilock);
        if (mWakeLock.isHeld()) {
            wakeLockItem.setTitle(R.string.disable_wakelock);
        } else {
            wakeLockItem.setTitle(R.string.enable_wakelock);
        }
        if (mWifiLock.isHeld()) {
            wifiLockItem.setTitle(R.string.disable_wifilock);
        } else {
            wifiLockItem.setTitle(R.string.enable_wifilock);
        }
        return super.onPrepareOptionsMenu(menu);
    }

    @Override
    public void onCreateContextMenu(ContextMenu menu, View v,
            ContextMenuInfo menuInfo) {
      super.onCreateContextMenu(menu, v, menuInfo);
      menu.setHeaderTitle(R.string.edit_text);
      menu.add(0, SELECT_TEXT_ID, 0, R.string.select_text);
      menu.add(0, COPY_ALL_ID, 0, R.string.copy_all);
      menu.add(0, PASTE_ID, 0,  R.string.paste);
      if (!canPaste()) {
          menu.getItem(PASTE_ID).setEnabled(false);
      }
    }

    @Override
    public boolean onContextItemSelected(MenuItem item) {
          switch (item.getItemId()) {
          case SELECT_TEXT_ID:
            mEmulatorView.toggleSelectingText();
            return true;
          case COPY_ALL_ID:
            doCopyAll();
            return true;
          case PASTE_ID:
            doPaste();
            return true;
          default:
            return super.onContextItemSelected(item);
          }
        }

    private boolean canPaste() {
        ClipboardManager clip = (ClipboardManager) getSystemService(Context.CLIPBOARD_SERVICE);
        if (clip.hasText()) {
            return true;
        }
        return false;
    }

    private void doPreferences() {
        startActivity(new Intent(this, TermPreferences.class));
    }

    private void setColors() {
        int[] scheme = COLOR_SCHEMES[mColorId];
        mEmulatorView.setColors(scheme[0], scheme[1]);
    }

    private void doResetTerminal() {
        restart();
    }

    private void doEmailTranscript() {
        // Don't really want to supply an address, but
        // currently it's required, otherwise we get an
        // exception.
        String addr = "user@example.com";
        Intent intent =
                new Intent(Intent.ACTION_SENDTO, Uri.parse("mailto:"
                        + addr));

        intent.putExtra("body", mEmulatorView.getTranscriptText().trim());
        startActivity(intent);
    }

    private void doCopyAll() {
        ClipboardManager clip = (ClipboardManager)
             getSystemService(Context.CLIPBOARD_SERVICE);
        clip.setText(mEmulatorView.getTranscriptText().trim());
    }

    private void doPaste() {
        ClipboardManager clip = (ClipboardManager)
         getSystemService(Context.CLIPBOARD_SERVICE);
        CharSequence paste = clip.getText();
        byte[] utf8;
        try {
            utf8 = paste.toString().getBytes("UTF-8");
        } catch (UnsupportedEncodingException e) {
            Log.e(Term.LOG_TAG, "UTF-8 encoding not found.");
            return;
        }
        try {
            mTermOut.write(utf8);
        } catch (IOException e) {
            Log.e(Term.LOG_TAG, "could not write paste text to terminal.");
        }
    }

    private void doDocumentKeys() {
        String controlKey = CONTROL_KEY_NAME[mControlKeyId];
        String fnKey = FN_KEY_NAME[mFnKeyId];
        new AlertDialog.Builder(this).
            setTitle("Press " + controlKey + " and Key").
            setMessage(controlKey + " Space : Control-@ (NUL)\n"
                    + controlKey + " A..Z : Control-A..Z\n"
<<<<<<< HEAD
                    + controlKey + " 1 : Control-[ (ESC)\n"
                    + controlKey + " 2 : Control-_\n"
                    + controlKey + " 3 : Control-^\n"
                    + controlKey + " 4 : Control-]\n"
                    + controlKey + " 5 : | (pipe)\n"
                    + controlKey + " 6 : Left arrow\n"
                    + controlKey + " 7 : Down arrow\n"
                    + controlKey + " 8 : Up arrow\n"
                    + controlKey + " 9 : Right arrow\n"
                    + controlKey + " . : Control-\\"
=======
                    + controlKey + " 0..9 : Control-0..9\n"
                    + fnKey + " W : Up\n"
                    + fnKey + " A : Left\n"
                    + fnKey + " S : Down\n"
                    + fnKey + " D : Right\n"
                    + fnKey + " P : PageUp\n"
                    + fnKey + " N : PageDown\n"
                    + fnKey + " T : Tab\n"
                    + fnKey + " L : | (pipe)\n"
                    + fnKey + " U : _ (underscore)\n"
                    + fnKey + " E : Control-[ (ESC)\n"
                    + fnKey + " . : Control-\\\n"
                    + fnKey + " 2 : Control-_\n"
                    + fnKey + " 3 : Control-^\n"
                    + fnKey + " 4 : Control-]"
>>>>>>> df515f5c
                    ).show();
     }

    private void doToggleSoftKeyboard() {
        InputMethodManager imm = (InputMethodManager)
            getSystemService(Context.INPUT_METHOD_SERVICE);
        imm.toggleSoftInput(InputMethodManager.SHOW_FORCED,0);

    }

    private void doToggleWakeLock() {
        if (mWakeLock.isHeld()) {
            mWakeLock.release();
        } else {
            mWakeLock.acquire();
        }
    }

    private void doToggleWifiLock() {
        if (mWifiLock.isHeld()) {
            mWifiLock.release();
        } else {
            mWifiLock.acquire();
        }
    }
}


/**
 * An abstract screen interface. A terminal screen stores lines of text. (The
 * reason to abstract it is to allow different implementations, and to hide
 * implementation details from clients.)
 */
interface Screen {

    /**
     * Set line wrap flag for a given row. Affects how lines are logically
     * wrapped when changing screen size or converting to a transcript.
     */
    void setLineWrap(int row);

    /**
     * Store byte b into the screen at location (x, y)
     *
     * @param x X coordinate (also known as column)
     * @param y Y coordinate (also known as row)
     * @param b ASCII character to store
     * @param foreColor the foreground color
     * @param backColor the background color
     */
    void set(int x, int y, byte b, int foreColor, int backColor);

    /**
     * Scroll the screen down one line. To scroll the whole screen of a 24 line
     * screen, the arguments would be (0, 24).
     *
     * @param topMargin First line that is scrolled.
     * @param bottomMargin One line after the last line that is scrolled.
     */
    void scroll(int topMargin, int bottomMargin, int foreColor, int backColor);

    /**
     * Block copy characters from one position in the screen to another. The two
     * positions can overlap. All characters of the source and destination must
     * be within the bounds of the screen, or else an InvalidParemeterException
     * will be thrown.
     *
     * @param sx source X coordinate
     * @param sy source Y coordinate
     * @param w width
     * @param h height
     * @param dx destination X coordinate
     * @param dy destination Y coordinate
     */
    void blockCopy(int sx, int sy, int w, int h, int dx, int dy);

    /**
     * Block set characters. All characters must be within the bounds of the
     * screen, or else and InvalidParemeterException will be thrown. Typically
     * this is called with a "val" argument of 32 to clear a block of
     * characters.
     *
     * @param sx source X
     * @param sy source Y
     * @param w width
     * @param h height
     * @param val value to set.
     * @param foreColor the foreground color
     * @param backColor the background color
     */
    void blockSet(int sx, int sy, int w, int h, int val, int foreColor, int
            backColor);

    /**
     * Get the contents of the transcript buffer as a text string.
     *
     * @return the contents of the transcript buffer.
     */
    String getTranscriptText();

    /**
     * Get the selected text inside transcript buffer as a text string.
     * @param x1 Selection start
     * @param y1 Selection start
     * @param x2 Selection end
     * @param y2 Selection end
     * @return the contents of the transcript buffer.
     */
    String getSelectedText(int x1, int y1, int x2, int y2);

    /**
     * Resize the screen
     * @param columns
     * @param rows
     */
    void resize(int columns, int rows, int foreColor, int backColor);
}


/**
 * A TranscriptScreen is a screen that remembers data that's been scrolled. The
 * old data is stored in a ring buffer to minimize the amount of copying that
 * needs to be done. The transcript does its own drawing, to avoid having to
 * expose its internal data structures.
 */
class TranscriptScreen implements Screen {
    private static final String TAG = "TranscriptScreen";

    /**
     * The width of the transcript, in characters. Fixed at initialization.
     */
    private int mColumns;

    /**
     * The total number of rows in the transcript and the screen. Fixed at
     * initialization.
     */
    private int mTotalRows;

    /**
     * The number of rows in the active portion of the transcript. Doesn't
     * include the screen.
     */
    private int mActiveTranscriptRows;

    /**
     * Which row is currently the topmost line of the transcript. Used to
     * implement a circular buffer.
     */
    private int mHead;

    /**
     * The number of active rows, includes both the transcript and the screen.
     */
    private int mActiveRows;

    /**
     * The number of rows in the screen.
     */
    private int mScreenRows;

    /**
     * The data for both the screen and the transcript. The first mScreenRows *
     * mLineWidth characters are the screen, the rest are the transcript.
     * The low byte encodes the ASCII character, the high byte encodes the
     * foreground and background colors, plus underline and bold.
     */
    private char[] mData;

    /**
     * The data's stored as color-encoded chars, but the drawing routines require chars, so we
     * need a temporary buffer to hold a row's worth of characters.
     */
    private char[] mRowBuffer;

    /**
     * Flags that keep track of whether the current line logically wraps to the
     * next line. This is used when resizing the screen and when copying to the
     * clipboard or an email attachment
     */

    private boolean[] mLineWrap;

    /**
     * Create a transcript screen.
     *
     * @param columns the width of the screen in characters.
     * @param totalRows the height of the entire text area, in rows of text.
     * @param screenRows the height of just the screen, not including the
     *        transcript that holds lines that have scrolled off the top of the
     *        screen.
     */
    public TranscriptScreen(int columns, int totalRows, int screenRows,
            int foreColor, int backColor) {
        init(columns, totalRows, screenRows, foreColor, backColor);
    }

    private void init(int columns, int totalRows, int screenRows, int foreColor, int backColor) {
        mColumns = columns;
        mTotalRows = totalRows;
        mActiveTranscriptRows = 0;
        mHead = 0;
        mActiveRows = screenRows;
        mScreenRows = screenRows;
        int totalSize = columns * totalRows;
        mData = new char[totalSize];
        blockSet(0, 0, mColumns, mScreenRows, ' ', foreColor, backColor);
        mRowBuffer = new char[columns];
        mLineWrap = new boolean[totalRows];
        consistencyCheck();
   }

    /**
     * Convert a row value from the public external coordinate system to our
     * internal private coordinate system. External coordinate system:
     * -mActiveTranscriptRows to mScreenRows-1, with the screen being
     * 0..mScreenRows-1 Internal coordinate system: 0..mScreenRows-1 rows of
     * mData are the visible rows. mScreenRows..mActiveRows - 1 are the
     * transcript, stored as a circular buffer.
     *
     * @param row a row in the external coordinate system.
     * @return The row corresponding to the input argument in the private
     *         coordinate system.
     */
    private int externalToInternalRow(int row) {
        if (row < -mActiveTranscriptRows || row >= mScreenRows) {
            String errorMessage = "externalToInternalRow "+ row +
                " " + mActiveTranscriptRows + " " + mScreenRows;
            Log.e(TAG, errorMessage);
            throw new IllegalArgumentException(errorMessage);
        }
        if (row >= 0) {
            return row; // This is a visible row.
        }
        return mScreenRows
                + ((mHead + mActiveTranscriptRows + row) % mActiveTranscriptRows);
    }

    private int getOffset(int externalLine) {
        return externalToInternalRow(externalLine) * mColumns;
    }

    private int getOffset(int x, int y) {
        return getOffset(y) + x;
    }

    public void setLineWrap(int row) {
        mLineWrap[externalToInternalRow(row)] = true;
    }

    /**
     * Store byte b into the screen at location (x, y)
     *
     * @param x X coordinate (also known as column)
     * @param y Y coordinate (also known as row)
     * @param b ASCII character to store
     * @param foreColor the foreground color
     * @param backColor the background color
     */
    public void set(int x, int y, byte b, int foreColor, int backColor) {
        mData[getOffset(x, y)] = encode(b, foreColor, backColor);
    }

    private char encode(int b, int foreColor, int backColor) {
        return (char) ((foreColor << 12) | (backColor << 8) | b);
    }

    /**
     * Scroll the screen down one line. To scroll the whole screen of a 24 line
     * screen, the arguments would be (0, 24).
     *
     * @param topMargin First line that is scrolled.
     * @param bottomMargin One line after the last line that is scrolled.
     */
    public void scroll(int topMargin, int bottomMargin, int foreColor,
            int backColor) {
        // Separate out reasons so that stack crawls help us
        // figure out which condition was violated.
        if (topMargin > bottomMargin - 1) {
            throw new IllegalArgumentException();
        }

        if (topMargin > mScreenRows - 1) {
            throw new IllegalArgumentException();
        }

        if (bottomMargin > mScreenRows) {
            throw new IllegalArgumentException();
        }

        // Adjust the transcript so that the last line of the transcript
        // is ready to receive the newly scrolled data
        consistencyCheck();
        int expansionRows = Math.min(1, mTotalRows - mActiveRows);
        int rollRows = 1 - expansionRows;
        mActiveRows += expansionRows;
        mActiveTranscriptRows += expansionRows;
        if (mActiveTranscriptRows > 0) {
            mHead = (mHead + rollRows) % mActiveTranscriptRows;
        }
        consistencyCheck();

        // Block move the scroll line to the transcript
        int topOffset = getOffset(topMargin);
        int destOffset = getOffset(-1);
        System.arraycopy(mData, topOffset, mData, destOffset, mColumns);

        int topLine = externalToInternalRow(topMargin);
        int destLine = externalToInternalRow(-1);
        System.arraycopy(mLineWrap, topLine, mLineWrap, destLine, 1);

        // Block move the scrolled data up
        int numScrollChars = (bottomMargin - topMargin - 1) * mColumns;
        System.arraycopy(mData, topOffset + mColumns, mData, topOffset,
                numScrollChars);
        int numScrollLines = (bottomMargin - topMargin - 1);
        System.arraycopy(mLineWrap, topLine + 1, mLineWrap, topLine,
                numScrollLines);

        // Erase the bottom line of the scroll region
        blockSet(0, bottomMargin - 1, mColumns, 1, ' ', foreColor, backColor);
        mLineWrap[externalToInternalRow(bottomMargin-1)] = false;
    }

    private void consistencyCheck() {
        checkPositive(mColumns);
        checkPositive(mTotalRows);
        checkRange(0, mActiveTranscriptRows, mTotalRows);
        if (mActiveTranscriptRows == 0) {
            checkEqual(mHead, 0);
        } else {
            checkRange(0, mHead, mActiveTranscriptRows-1);
        }
        checkEqual(mScreenRows + mActiveTranscriptRows, mActiveRows);
        checkRange(0, mScreenRows, mTotalRows);

        checkEqual(mTotalRows, mLineWrap.length);
        checkEqual(mTotalRows*mColumns, mData.length);
        checkEqual(mColumns, mRowBuffer.length);
    }

    private void checkPositive(int n) {
        if (n < 0) {
            throw new IllegalArgumentException("checkPositive " + n);
        }
    }

    private void checkRange(int a, int b, int c) {
        if (a > b || b > c) {
            throw new IllegalArgumentException("checkRange " + a + " <= " + b + " <= " + c);
        }
    }

    private void checkEqual(int a, int b) {
        if (a != b) {
            throw new IllegalArgumentException("checkEqual " + a + " == " + b);
        }
    }

    /**
     * Block copy characters from one position in the screen to another. The two
     * positions can overlap. All characters of the source and destination must
     * be within the bounds of the screen, or else an InvalidParemeterException
     * will be thrown.
     *
     * @param sx source X coordinate
     * @param sy source Y coordinate
     * @param w width
     * @param h height
     * @param dx destination X coordinate
     * @param dy destination Y coordinate
     */
    public void blockCopy(int sx, int sy, int w, int h, int dx, int dy) {
        if (sx < 0 || sx + w > mColumns || sy < 0 || sy + h > mScreenRows
                || dx < 0 || dx + w > mColumns || dy < 0
                || dy + h > mScreenRows) {
            throw new IllegalArgumentException();
        }
        if (sy <= dy) {
            // Move in increasing order
            for (int y = 0; y < h; y++) {
                int srcOffset = getOffset(sx, sy + y);
                int dstOffset = getOffset(dx, dy + y);
                System.arraycopy(mData, srcOffset, mData, dstOffset, w);
            }
        } else {
            // Move in decreasing order
            for (int y = 0; y < h; y++) {
                int y2 = h - (y + 1);
                int srcOffset = getOffset(sx, sy + y2);
                int dstOffset = getOffset(dx, dy + y2);
                System.arraycopy(mData, srcOffset, mData, dstOffset, w);
            }
        }
    }

    /**
     * Block set characters. All characters must be within the bounds of the
     * screen, or else and InvalidParemeterException will be thrown. Typically
     * this is called with a "val" argument of 32 to clear a block of
     * characters.
     *
     * @param sx source X
     * @param sy source Y
     * @param w width
     * @param h height
     * @param val value to set.
     */
    public void blockSet(int sx, int sy, int w, int h, int val,
            int foreColor, int backColor) {
        if (sx < 0 || sx + w > mColumns || sy < 0 || sy + h > mScreenRows) {
            throw new IllegalArgumentException();
        }
        char[] data = mData;
        char encodedVal = encode(val, foreColor, backColor);
        for (int y = 0; y < h; y++) {
            int offset = getOffset(sx, sy + y);
            for (int x = 0; x < w; x++) {
                data[offset + x] = encodedVal;
            }
        }
    }

    /**
     * Draw a row of text. Out-of-bounds rows are blank, not errors.
     *
     * @param row The row of text to draw.
     * @param canvas The canvas to draw to.
     * @param x The x coordinate origin of the drawing
     * @param y The y coordinate origin of the drawing
     * @param renderer The renderer to use to draw the text
     * @param cx the cursor X coordinate, -1 means don't draw it
     * @param selx1 the text selection start X coordinate
     * @param selx2 the text selection end X coordinate, if equals to selx1 don't draw selection
     * @param imeText current IME text, to be rendered at cursor
     */
    public final void drawText(int row, Canvas canvas, float x, float y,
            TextRenderer renderer, int cx, int selx1, int selx2, String imeText) {

        // Out-of-bounds rows are blank.
        if (row < -mActiveTranscriptRows || row >= mScreenRows) {
            return;
        }

        // Copy the data from the byte array to a char array so they can
        // be drawn.

        int offset = getOffset(row);
        char[] rowBuffer = mRowBuffer;
        char[] data = mData;
        int columns = mColumns;
        int lastColors = 0;
        int lastRunStart = -1;
        final int CURSOR_MASK = 0x10000;
        for (int i = 0; i < columns; i++) {
            char c = data[offset + i];
            int colors = (char) (c & 0xff00);
            if (cx == i || (i >= selx1 && i <= selx2)) {
                // Set cursor background color:
                colors |= CURSOR_MASK;
            }
            rowBuffer[i] = (char) (c & 0x00ff);
            if (colors != lastColors) {
                if (lastRunStart >= 0) {
                    renderer.drawTextRun(canvas, x, y, lastRunStart, rowBuffer,
                            lastRunStart, i - lastRunStart,
                            (lastColors & CURSOR_MASK) != 0,
                            0xf & (lastColors >> 12), 0xf & (lastColors >> 8));
                }
                lastColors = colors;
                lastRunStart = i;
            }
        }
        if (lastRunStart >= 0) {
            renderer.drawTextRun(canvas, x, y, lastRunStart, rowBuffer,
                    lastRunStart, columns - lastRunStart,
                    (lastColors & CURSOR_MASK) != 0,
                    0xf & (lastColors >> 12), 0xf & (lastColors >> 8));
        }

        if (cx >= 0 && imeText.length() > 0) {
            int imeLength = Math.min(columns, imeText.length());
            int imeOffset = imeText.length() - imeLength;
            int imePosition = Math.min(cx, columns - imeLength);
            renderer.drawTextRun(canvas, x, y, imePosition, imeText.toCharArray(),
                    imeOffset, imeLength, true, 0x0f, 0x00);
        }
     }

    /**
     * Get the count of active rows.
     *
     * @return the count of active rows.
     */
    public int getActiveRows() {
        return mActiveRows;
    }

    /**
     * Get the count of active transcript rows.
     *
     * @return the count of active transcript rows.
     */
    public int getActiveTranscriptRows() {
        return mActiveTranscriptRows;
    }

    public String getTranscriptText() {
        return internalGetTranscriptText(true, 0, -mActiveTranscriptRows, mColumns, mScreenRows);
<<<<<<< HEAD
    }

    public String getSelectedText(int selX1, int selY1, int selX2, int selY2) {
        return internalGetTranscriptText(true, selX1, selY1, selX2, selY2);
    }

=======
    }

    public String getSelectedText(int selX1, int selY1, int selX2, int selY2) {
        return internalGetTranscriptText(true, selX1, selY1, selX2, selY2);
    }

>>>>>>> df515f5c
    private String internalGetTranscriptText(boolean stripColors, int selX1, int selY1, int selX2, int selY2) {
        StringBuilder builder = new StringBuilder();
        char[] rowBuffer = mRowBuffer;
        char[] data = mData;
        int columns = mColumns;
        for (int row = -mActiveTranscriptRows; row < mScreenRows; row++) {
            int offset = getOffset(row);
            int lastPrintingChar = -1;
            for (int column = 0; column < columns; column++) {
                char c = data[offset + column];
                if (stripColors) {
                    c = (char) (c & 0xff);
                }
                if ((c & 0xff) != ' ') {
                    lastPrintingChar = column;
                }
                rowBuffer[column] = c;
            }
            if ( row >= selY1 && row <= selY2 ) {
                int x1 = 0;
                int x2 = 0;
                if ( row == selY1 ) {
                    x1 = selX1;
                }
                if ( row == selY2 ) {
                    x2 = selX2;
                } else {
                    x2 = columns;
                }
                if (mLineWrap[externalToInternalRow(row)]) {
                    builder.append(rowBuffer, x1, x2 - x1);
                } else {
                    builder.append(rowBuffer, x1, Math.max(0, Math.min(x2 - x1 + 1, lastPrintingChar + 1 - x1)));
                    builder.append('\n');
                }
            }
        }
        return builder.toString();
    }

    public void resize(int columns, int rows, int foreColor, int backColor) {
        init(columns, mTotalRows, rows, foreColor, backColor);
    }
}

/**
 * Renders text into a screen. Contains all the terminal-specific knowlege and
 * state. Emulates a subset of the X Window System xterm terminal, which in turn
 * is an emulator for a subset of the Digital Equipment Corporation vt100
 * terminal. Missing functionality: text attributes (bold, underline, reverse
 * video, color) alternate screen cursor key and keypad escape sequences.
 */
class TerminalEmulator {

    /**
     * The cursor row. Numbered 0..mRows-1.
     */
    private int mCursorRow;

    /**
     * The cursor column. Numbered 0..mColumns-1.
     */
    private int mCursorCol;

    /**
     * The number of character rows in the terminal screen.
     */
    private int mRows;

    /**
     * The number of character columns in the terminal screen.
     */
    private int mColumns;

    /**
     * Used to send data to the remote process. Needed to implement the various
     * "report" escape sequences.
     */
    private FileOutputStream mTermOut;

    /**
     * Stores the characters that appear on the screen of the emulated terminal.
     */
    private Screen mScreen;

    /**
     * Keeps track of the current argument of the current escape sequence.
     * Ranges from 0 to MAX_ESCAPE_PARAMETERS-1. (Typically just 0 or 1.)
     */
    private int mArgIndex;

    /**
     * The number of parameter arguments. This name comes from the ANSI standard
     * for terminal escape codes.
     */
    private static final int MAX_ESCAPE_PARAMETERS = 16;

    /**
     * Holds the arguments of the current escape sequence.
     */
    private int[] mArgs = new int[MAX_ESCAPE_PARAMETERS];

    // Escape processing states:

    /**
     * Escape processing state: Not currently in an escape sequence.
     */
    private static final int ESC_NONE = 0;

    /**
     * Escape processing state: Have seen an ESC character
     */
    private static final int ESC = 1;

    /**
     * Escape processing state: Have seen ESC POUND
     */
    private static final int ESC_POUND = 2;

    /**
     * Escape processing state: Have seen ESC and a character-set-select char
     */
    private static final int ESC_SELECT_LEFT_PAREN = 3;

    /**
     * Escape processing state: Have seen ESC and a character-set-select char
     */
    private static final int ESC_SELECT_RIGHT_PAREN = 4;

    /**
     * Escape processing state: ESC [
     */
    private static final int ESC_LEFT_SQUARE_BRACKET = 5;

    /**
     * Escape processing state: ESC [ ?
     */
    private static final int ESC_LEFT_SQUARE_BRACKET_QUESTION_MARK = 6;

    /**
     * True if the current escape sequence should continue, false if the current
     * escape sequence should be terminated. Used when parsing a single
     * character.
     */
    private boolean mContinueSequence;

    /**
     * The current state of the escape sequence state machine.
     */
    private int mEscapeState;

    /**
     * Saved state of the cursor row, Used to implement the save/restore cursor
     * position escape sequences.
     */
    private int mSavedCursorRow;

    /**
     * Saved state of the cursor column, Used to implement the save/restore
     * cursor position escape sequences.
     */
    private int mSavedCursorCol;

    // DecSet booleans

    /**
     * This mask indicates 132-column mode is set. (As opposed to 80-column
     * mode.)
     */
    private static final int K_132_COLUMN_MODE_MASK = 1 << 3;

    /**
     * This mask indicates that origin mode is set. (Cursor addressing is
     * relative to the absolute screen size, rather than the currently set top
     * and bottom margins.)
     */
    private static final int K_ORIGIN_MODE_MASK = 1 << 6;

    /**
     * This mask indicates that wraparound mode is set. (As opposed to
     * stop-at-right-column mode.)
     */
    private static final int K_WRAPAROUND_MODE_MASK = 1 << 7;

    /**
     * Holds multiple DECSET flags. The data is stored this way, rather than in
     * separate booleans, to make it easier to implement the save-and-restore
     * semantics. The various k*ModeMask masks can be used to extract and modify
     * the individual flags current states.
     */
    private int mDecFlags;

    /**
     * Saves away a snapshot of the DECSET flags. Used to implement save and
     * restore escape sequences.
     */
    private int mSavedDecFlags;

    // Modes set with Set Mode / Reset Mode

    /**
     * True if insert mode (as opposed to replace mode) is active. In insert
     * mode new characters are inserted, pushing existing text to the right.
     */
    private boolean mInsertMode;

    /**
     * Automatic newline mode. Configures whether pressing return on the
     * keyboard automatically generates a return as well. Not currently
     * implemented.
     */
    private boolean mAutomaticNewlineMode;

    /**
     * An array of tab stops. mTabStop[i] is true if there is a tab stop set for
     * column i.
     */
    private boolean[] mTabStop;

    // The margins allow portions of the screen to be locked.

    /**
     * The top margin of the screen, for scrolling purposes. Ranges from 0 to
     * mRows-2.
     */
    private int mTopMargin;

    /**
     * The bottom margin of the screen, for scrolling purposes. Ranges from
     * mTopMargin + 2 to mRows. (Defines the first row after the scrolling
     * region.
     */
    private int mBottomMargin;

    /**
     * True if the next character to be emitted will be automatically wrapped to
     * the next line. Used to disambiguate the case where the cursor is
     * positioned on column mColumns-1.
     */
    private boolean mAboutToAutoWrap;

    /**
     * Used for debugging, counts how many chars have been processed.
     */
    private int mProcessedCharCount;

    /**
     * Foreground color, 0..7, mask with 8 for bold
     */
    private int mForeColor;

    /**
     * Background color, 0..7, mask with 8 for underline
     */
    private int mBackColor;

    private boolean mInverseColors;

    private boolean mbKeypadApplicationMode;

    private boolean mAlternateCharSet;

    /**
     * Used for moving selection up along with the scrolling text
     */
    private int mScrollCounter = 0;

    /**
     * Construct a terminal emulator that uses the supplied screen
     *
     * @param screen the screen to render characters into.
     * @param columns the number of columns to emulate
     * @param rows the number of rows to emulate
     * @param termOut the output file descriptor that talks to the pseudo-tty.
     */
    public TerminalEmulator(Screen screen, int columns, int rows,
            FileOutputStream termOut) {
        mScreen = screen;
        mRows = rows;
        mColumns = columns;
        mTabStop = new boolean[mColumns];
        mTermOut = termOut;
        reset();
    }

    public void updateSize(int columns, int rows) {
        if (mRows == rows && mColumns == columns) {
            return;
        }
        if (columns <= 0) {
            throw new IllegalArgumentException("rows:" + columns);
        }

        if (rows <= 0) {
            throw new IllegalArgumentException("rows:" + rows);
        }

        String transcriptText = mScreen.getTranscriptText();

        mScreen.resize(columns, rows, mForeColor, mBackColor);

        if (mRows != rows) {
            mRows = rows;
            mTopMargin = 0;
            mBottomMargin = mRows;
        }
        if (mColumns != columns) {
            int oldColumns = mColumns;
            mColumns = columns;
            boolean[] oldTabStop = mTabStop;
            mTabStop = new boolean[mColumns];
            int toTransfer = Math.min(oldColumns, columns);
            System.arraycopy(oldTabStop, 0, mTabStop, 0, toTransfer);
            while (mCursorCol >= columns) {
                mCursorCol -= columns;
                mCursorRow = Math.min(mBottomMargin-1, mCursorRow + 1);
            }
        }
        mCursorRow = 0;
        mCursorCol = 0;
        mAboutToAutoWrap = false;

        int end = transcriptText.length()-1;
        while ((end >= 0) && transcriptText.charAt(end) == '\n') {
            end--;
        }
        for(int i = 0; i <= end; i++) {
            byte c = (byte) transcriptText.charAt(i);
            if (c == '\n') {
                setCursorCol(0);
                doLinefeed();
            } else {
                emit(c);
            }
        }
    }

    /**
     * Get the cursor's current row.
     *
     * @return the cursor's current row.
     */
    public final int getCursorRow() {
        return mCursorRow;
    }

    /**
     * Get the cursor's current column.
     *
     * @return the cursor's current column.
     */
    public final int getCursorCol() {
        return mCursorCol;
    }

    public final boolean getKeypadApplicationMode() {
        return mbKeypadApplicationMode;
    }

    private void setDefaultTabStops() {
        for (int i = 0; i < mColumns; i++) {
            mTabStop[i] = (i & 7) == 0 && i != 0;
        }
    }

    /**
     * Accept bytes (typically from the pseudo-teletype) and process them.
     *
     * @param buffer a byte array containing the bytes to be processed
     * @param base the first index of the array to process
     * @param length the number of bytes in the array to process
     */
    public void append(byte[] buffer, int base, int length) {
        for (int i = 0; i < length; i++) {
            byte b = buffer[base + i];
            try {
                if (Term.LOG_CHARACTERS_FLAG) {
                    char printableB = (char) b;
                    if (b < 32 || b > 126) {
                        printableB = ' ';
                    }
                    Log.w(Term.LOG_TAG, "'" + Character.toString(printableB)
                            + "' (" + Integer.toString(b) + ")");
                }
                process(b);
                mProcessedCharCount++;
            } catch (Exception e) {
                Log.e(Term.LOG_TAG, "Exception while processing character "
                        + Integer.toString(mProcessedCharCount) + " code "
                        + Integer.toString(b), e);
            }
        }
    }

    private void process(byte b) {
        switch (b) {
        case 0: // NUL
            // Do nothing
            break;

        case 7: // BEL
            // Do nothing
            break;

        case 8: // BS
            setCursorCol(Math.max(0, mCursorCol - 1));
            break;

        case 9: // HT
            // Move to next tab stop, but not past edge of screen
            setCursorCol(nextTabStop(mCursorCol));
            break;

        case 13:
            setCursorCol(0);
            break;

        case 10: // CR
        case 11: // VT
        case 12: // LF
            doLinefeed();
            break;

        case 14: // SO:
            setAltCharSet(true);
            break;

        case 15: // SI:
            setAltCharSet(false);
            break;


        case 24: // CAN
        case 26: // SUB
            if (mEscapeState != ESC_NONE) {
                mEscapeState = ESC_NONE;
                emit((byte) 127);
            }
            break;

        case 27: // ESC
            // Always starts an escape sequence
            startEscapeSequence(ESC);
            break;

        case (byte) 0x9b: // CSI
            startEscapeSequence(ESC_LEFT_SQUARE_BRACKET);
            break;

        default:
            mContinueSequence = false;
            switch (mEscapeState) {
            case ESC_NONE:
                if (b >= 32) {
                    emit(b);
                }
                break;

            case ESC:
                doEsc(b);
                break;

            case ESC_POUND:
                doEscPound(b);
                break;

            case ESC_SELECT_LEFT_PAREN:
                doEscSelectLeftParen(b);
                break;

            case ESC_SELECT_RIGHT_PAREN:
                doEscSelectRightParen(b);
                break;

            case ESC_LEFT_SQUARE_BRACKET:
                doEscLeftSquareBracket(b);
                break;

            case ESC_LEFT_SQUARE_BRACKET_QUESTION_MARK:
                doEscLSBQuest(b);
                break;

            default:
                unknownSequence(b);
                break;
            }
            if (!mContinueSequence) {
                mEscapeState = ESC_NONE;
            }
            break;
        }
    }

    private void setAltCharSet(boolean alternateCharSet) {
        mAlternateCharSet = alternateCharSet;
    }

    private int nextTabStop(int cursorCol) {
        for (int i = cursorCol; i < mColumns; i++) {
            if (mTabStop[i]) {
                return i;
            }
        }
        return mColumns - 1;
    }

    private void doEscLSBQuest(byte b) {
        int mask = getDecFlagsMask(getArg0(0));
        switch (b) {
        case 'h': // Esc [ ? Pn h - DECSET
            mDecFlags |= mask;
            break;

        case 'l': // Esc [ ? Pn l - DECRST
            mDecFlags &= ~mask;
            break;

        case 'r': // Esc [ ? Pn r - restore
            mDecFlags = (mDecFlags & ~mask) | (mSavedDecFlags & mask);
            break;

        case 's': // Esc [ ? Pn s - save
            mSavedDecFlags = (mSavedDecFlags & ~mask) | (mDecFlags & mask);
            break;

        default:
            parseArg(b);
            break;
        }

        // 132 column mode
        if ((mask & K_132_COLUMN_MODE_MASK) != 0) {
            // We don't actually set 132 cols, but we do want the
            // side effect of clearing the screen and homing the cursor.
            blockClear(0, 0, mColumns, mRows);
            setCursorRowCol(0, 0);
        }

        // origin mode
        if ((mask & K_ORIGIN_MODE_MASK) != 0) {
            // Home the cursor.
            setCursorPosition(0, 0);
        }
    }

    private int getDecFlagsMask(int argument) {
        if (argument >= 1 && argument <= 9) {
            return (1 << argument);
        }

        return 0;
    }

    private void startEscapeSequence(int escapeState) {
        mEscapeState = escapeState;
        mArgIndex = 0;
        for (int j = 0; j < MAX_ESCAPE_PARAMETERS; j++) {
            mArgs[j] = -1;
        }
    }

    private void doLinefeed() {
        int newCursorRow = mCursorRow + 1;
        if (newCursorRow >= mBottomMargin) {
            scroll();
            newCursorRow = mBottomMargin - 1;
        }
        setCursorRow(newCursorRow);
    }

    private void continueSequence() {
        mContinueSequence = true;
    }

    private void continueSequence(int state) {
        mEscapeState = state;
        mContinueSequence = true;
    }

    private void doEscSelectLeftParen(byte b) {
        doSelectCharSet(true, b);
    }

    private void doEscSelectRightParen(byte b) {
        doSelectCharSet(false, b);
    }

    private void doSelectCharSet(boolean isG0CharSet, byte b) {
        switch (b) {
        case 'A': // United Kingdom character set
            break;
        case 'B': // ASCII set
            break;
        case '0': // Special Graphics
            break;
        case '1': // Alternate character set
            break;
        case '2':
            break;
        default:
            unknownSequence(b);
        }
    }

    private void doEscPound(byte b) {
        switch (b) {
        case '8': // Esc # 8 - DECALN alignment test
            mScreen.blockSet(0, 0, mColumns, mRows, 'E',
                    getForeColor(), getBackColor());
            break;

        default:
            unknownSequence(b);
            break;
        }
    }

    private void doEsc(byte b) {
        switch (b) {
        case '#':
            continueSequence(ESC_POUND);
            break;

        case '(':
            continueSequence(ESC_SELECT_LEFT_PAREN);
            break;

        case ')':
            continueSequence(ESC_SELECT_RIGHT_PAREN);
            break;

        case '7': // DECSC save cursor
            mSavedCursorRow = mCursorRow;
            mSavedCursorCol = mCursorCol;
            break;

        case '8': // DECRC restore cursor
            setCursorRowCol(mSavedCursorRow, mSavedCursorCol);
            break;

        case 'D': // INDEX
            doLinefeed();
            break;

        case 'E': // NEL
            setCursorCol(0);
            doLinefeed();
            break;

        case 'F': // Cursor to lower-left corner of screen
            setCursorRowCol(0, mBottomMargin - 1);
            break;

        case 'H': // Tab set
            mTabStop[mCursorCol] = true;
            break;

        case 'M': // Reverse index
            if (mCursorRow == 0) {
                mScreen.blockCopy(0, mTopMargin + 1, mColumns, mBottomMargin
                        - (mTopMargin + 1), 0, mTopMargin);
                blockClear(0, mBottomMargin - 1, mColumns);
            } else {
                mCursorRow--;
            }

            break;

        case 'N': // SS2
            unimplementedSequence(b);
            break;

        case '0': // SS3
            unimplementedSequence(b);
            break;

        case 'P': // Device control string
            unimplementedSequence(b);
            break;

        case 'Z': // return terminal ID
            sendDeviceAttributes();
            break;

        case '[':
            continueSequence(ESC_LEFT_SQUARE_BRACKET);
            break;

        case '=': // DECKPAM
            mbKeypadApplicationMode = true;
            break;

        case '>' : // DECKPNM
            mbKeypadApplicationMode = false;
            break;

        default:
            unknownSequence(b);
            break;
        }
    }

    private void doEscLeftSquareBracket(byte b) {
        switch (b) {
        case '@': // ESC [ Pn @ - ICH Insert Characters
        {
            int charsAfterCursor = mColumns - mCursorCol;
            int charsToInsert = Math.min(getArg0(1), charsAfterCursor);
            int charsToMove = charsAfterCursor - charsToInsert;
            mScreen.blockCopy(mCursorCol, mCursorRow, charsToMove, 1,
                    mCursorCol + charsToInsert, mCursorRow);
            blockClear(mCursorCol, mCursorRow, charsToInsert);
        }
            break;

        case 'A': // ESC [ Pn A - Cursor Up
            setCursorRow(Math.max(mTopMargin, mCursorRow - getArg0(1)));
            break;

        case 'B': // ESC [ Pn B - Cursor Down
            setCursorRow(Math.min(mBottomMargin - 1, mCursorRow + getArg0(1)));
            break;

        case 'C': // ESC [ Pn C - Cursor Right
            setCursorCol(Math.min(mColumns - 1, mCursorCol + getArg0(1)));
            break;

        case 'D': // ESC [ Pn D - Cursor Left
            setCursorCol(Math.max(0, mCursorCol - getArg0(1)));
            break;

        case 'G': // ESC [ Pn G - Cursor Horizontal Absolute
            setCursorCol(Math.min(Math.max(1, getArg0(1)), mColumns) - 1);
            break;

        case 'H': // ESC [ Pn ; H - Cursor Position
            setHorizontalVerticalPosition();
            break;

        case 'J': // ESC [ Pn J - Erase in Display
            switch (getArg0(0)) {
            case 0: // Clear below
                blockClear(mCursorCol, mCursorRow, mColumns - mCursorCol);
                blockClear(0, mCursorRow + 1, mColumns,
                        mBottomMargin - (mCursorRow + 1));
                break;

            case 1: // Erase from the start of the screen to the cursor.
                blockClear(0, mTopMargin, mColumns, mCursorRow - mTopMargin);
                blockClear(0, mCursorRow, mCursorCol + 1);
                break;

            case 2: // Clear all
                blockClear(0, mTopMargin, mColumns, mBottomMargin - mTopMargin);
                break;

            default:
                unknownSequence(b);
                break;
            }
            break;

        case 'K': // ESC [ Pn K - Erase in Line
            switch (getArg0(0)) {
            case 0: // Clear to right
                blockClear(mCursorCol, mCursorRow, mColumns - mCursorCol);
                break;

            case 1: // Erase start of line to cursor (including cursor)
                blockClear(0, mCursorRow, mCursorCol + 1);
                break;

            case 2: // Clear whole line
                blockClear(0, mCursorRow, mColumns);
                break;

            default:
                unknownSequence(b);
                break;
            }
            break;

        case 'L': // Insert Lines
        {
            int linesAfterCursor = mBottomMargin - mCursorRow;
            int linesToInsert = Math.min(getArg0(1), linesAfterCursor);
            int linesToMove = linesAfterCursor - linesToInsert;
            mScreen.blockCopy(0, mCursorRow, mColumns, linesToMove, 0,
                    mCursorRow + linesToInsert);
            blockClear(0, mCursorRow, mColumns, linesToInsert);
        }
            break;

        case 'M': // Delete Lines
        {
            int linesAfterCursor = mBottomMargin - mCursorRow;
            int linesToDelete = Math.min(getArg0(1), linesAfterCursor);
            int linesToMove = linesAfterCursor - linesToDelete;
            mScreen.blockCopy(0, mCursorRow + linesToDelete, mColumns,
                    linesToMove, 0, mCursorRow);
            blockClear(0, mCursorRow + linesToMove, mColumns, linesToDelete);
        }
            break;

        case 'P': // Delete Characters
        {
            int charsAfterCursor = mColumns - mCursorCol;
            int charsToDelete = Math.min(getArg0(1), charsAfterCursor);
            int charsToMove = charsAfterCursor - charsToDelete;
            mScreen.blockCopy(mCursorCol + charsToDelete, mCursorRow,
                    charsToMove, 1, mCursorCol, mCursorRow);
            blockClear(mCursorCol + charsToMove, mCursorRow, charsToDelete);
        }
            break;

        case 'T': // Mouse tracking
            unimplementedSequence(b);
            break;

        case '?': // Esc [ ? -- start of a private mode set
            continueSequence(ESC_LEFT_SQUARE_BRACKET_QUESTION_MARK);
            break;

        case 'c': // Send device attributes
            sendDeviceAttributes();
            break;

        case 'd': // ESC [ Pn d - Vert Position Absolute
            setCursorRow(Math.min(Math.max(1, getArg0(1)), mRows) - 1);
            break;

        case 'f': // Horizontal and Vertical Position
            setHorizontalVerticalPosition();
            break;

        case 'g': // Clear tab stop
            switch (getArg0(0)) {
            case 0:
                mTabStop[mCursorCol] = false;
                break;

            case 3:
                for (int i = 0; i < mColumns; i++) {
                    mTabStop[i] = false;
                }
                break;

            default:
                // Specified to have no effect.
                break;
            }
            break;

        case 'h': // Set Mode
            doSetMode(true);
            break;

        case 'l': // Reset Mode
            doSetMode(false);
            break;

        case 'm': // Esc [ Pn m - character attributes.
            selectGraphicRendition();
            break;

        case 'r': // Esc [ Pn ; Pn r - set top and bottom margins
        {
            // The top margin defaults to 1, the bottom margin
            // (unusually for arguments) defaults to mRows.
            //
            // The escape sequence numbers top 1..23, but we
            // number top 0..22.
            // The escape sequence numbers bottom 2..24, and
            // so do we (because we use a zero based numbering
            // scheme, but we store the first line below the
            // bottom-most scrolling line.
            // As a result, we adjust the top line by -1, but
            // we leave the bottom line alone.
            //
            // Also require that top + 2 <= bottom

            int top = Math.max(0, Math.min(getArg0(1) - 1, mRows - 2));
            int bottom = Math.max(top + 2, Math.min(getArg1(mRows), mRows));
            mTopMargin = top;
            mBottomMargin = bottom;

            // The cursor is placed in the home position
            setCursorRowCol(mTopMargin, 0);
        }
            break;

        default:
            parseArg(b);
            break;
        }
    }

    private void selectGraphicRendition() {
        for (int i = 0; i <= mArgIndex; i++) {
            int code = mArgs[i];
            if ( code < 0) {
                if (mArgIndex > 0) {
                    continue;
                } else {
                    code = 0;
                }
            }
            if (code == 0) { // reset
                mInverseColors = false;
                mForeColor = 7;
                mBackColor = 0;
            } else if (code == 1) { // bold
                mForeColor |= 0x8;
            } else if (code == 4) { // underscore
                mBackColor |= 0x8;
            } else if (code == 7) { // inverse
                mInverseColors = true;
            } else if (code >= 30 && code <= 37) { // foreground color
                mForeColor = (mForeColor & 0x8) | (code - 30);
            } else if (code >= 40 && code <= 47) { // background color
                mBackColor = (mBackColor & 0x8) | (code - 40);
            } else {
                if (Term.LOG_UNKNOWN_ESCAPE_SEQUENCES) {
                    Log.w(Term.LOG_TAG, String.format("SGR unknown code %d", code));
                }
            }
        }
    }

    private void blockClear(int sx, int sy, int w) {
        blockClear(sx, sy, w, 1);
    }

    private void blockClear(int sx, int sy, int w, int h) {
        mScreen.blockSet(sx, sy, w, h, ' ', getForeColor(), getBackColor());
    }

    private int getForeColor() {
        return mInverseColors ?
                ((mBackColor & 0x7) | (mForeColor & 0x8)) : mForeColor;
    }

    private int getBackColor() {
        return mInverseColors ?
                ((mForeColor & 0x7) | (mBackColor & 0x8)) : mBackColor;
    }

    private void doSetMode(boolean newValue) {
        int modeBit = getArg0(0);
        switch (modeBit) {
        case 4:
            mInsertMode = newValue;
            break;

        case 20:
            mAutomaticNewlineMode = newValue;
            break;

        default:
            unknownParameter(modeBit);
            break;
        }
    }

    private void setHorizontalVerticalPosition() {

        // Parameters are Row ; Column

        setCursorPosition(getArg1(1) - 1, getArg0(1) - 1);
    }

    private void setCursorPosition(int x, int y) {
        int effectiveTopMargin = 0;
        int effectiveBottomMargin = mRows;
        if ((mDecFlags & K_ORIGIN_MODE_MASK) != 0) {
            effectiveTopMargin = mTopMargin;
            effectiveBottomMargin = mBottomMargin;
        }
        int newRow =
                Math.max(effectiveTopMargin, Math.min(effectiveTopMargin + y,
                        effectiveBottomMargin - 1));
        int newCol = Math.max(0, Math.min(x, mColumns - 1));
        setCursorRowCol(newRow, newCol);
    }

    private void sendDeviceAttributes() {
        // This identifies us as a DEC vt100 with advanced
        // video options. This is what the xterm terminal
        // emulator sends.
        byte[] attributes =
                {
                /* VT100 */
                 (byte) 27, (byte) '[', (byte) '?', (byte) '1',
                 (byte) ';', (byte) '2', (byte) 'c'

                /* VT220
                (byte) 27, (byte) '[', (byte) '?', (byte) '6',
                (byte) '0',  (byte) ';',
                (byte) '1',  (byte) ';',
                (byte) '2',  (byte) ';',
                (byte) '6',  (byte) ';',
                (byte) '8',  (byte) ';',
                (byte) '9',  (byte) ';',
                (byte) '1',  (byte) '5', (byte) ';',
                (byte) 'c'
                */
                };

        write(attributes);
    }

    /**
     * Send data to the shell process
     * @param data
     */
    private void write(byte[] data) {
        try {
            mTermOut.write(data);
            mTermOut.flush();
        } catch (IOException e) {
            // Ignore exception
            // We don't really care if the receiver isn't listening.
            // We just make a best effort to answer the query.
        }
    }

    private void scroll() {
        //System.out.println("Scroll(): mTopMargin " + mTopMargin + " mBottomMargin " + mBottomMargin);
        mScrollCounter ++;
        mScreen.scroll(mTopMargin, mBottomMargin,
                getForeColor(), getBackColor());
    }

    /**
     * Process the next ASCII character of a parameter.
     *
     * @param b The next ASCII character of the paramater sequence.
     */
    private void parseArg(byte b) {
        if (b >= '0' && b <= '9') {
            if (mArgIndex < mArgs.length) {
                int oldValue = mArgs[mArgIndex];
                int thisDigit = b - '0';
                int value;
                if (oldValue >= 0) {
                    value = oldValue * 10 + thisDigit;
                } else {
                    value = thisDigit;
                }
                mArgs[mArgIndex] = value;
            }
            continueSequence();
        } else if (b == ';') {
            if (mArgIndex < mArgs.length) {
                mArgIndex++;
            }
            continueSequence();
        } else {
            unknownSequence(b);
        }
    }

    private int getArg0(int defaultValue) {
        return getArg(0, defaultValue);
    }

    private int getArg1(int defaultValue) {
        return getArg(1, defaultValue);
    }

    private int getArg(int index, int defaultValue) {
        int result = mArgs[index];
        if (result < 0) {
            result = defaultValue;
        }
        return result;
    }

    private void unimplementedSequence(byte b) {
        if (Term.LOG_UNKNOWN_ESCAPE_SEQUENCES) {
            logError("unimplemented", b);
        }
        finishSequence();
    }

    private void unknownSequence(byte b) {
        if (Term.LOG_UNKNOWN_ESCAPE_SEQUENCES) {
            logError("unknown", b);
        }
        finishSequence();
    }

    private void unknownParameter(int parameter) {
        if (Term.LOG_UNKNOWN_ESCAPE_SEQUENCES) {
            StringBuilder buf = new StringBuilder();
            buf.append("Unknown parameter");
            buf.append(parameter);
            logError(buf.toString());
        }
    }

    private void logError(String errorType, byte b) {
        if (Term.LOG_UNKNOWN_ESCAPE_SEQUENCES) {
            StringBuilder buf = new StringBuilder();
            buf.append(errorType);
            buf.append(" sequence ");
            buf.append(" EscapeState: ");
            buf.append(mEscapeState);
            buf.append(" char: '");
            buf.append((char) b);
            buf.append("' (");
            buf.append(b);
            buf.append(")");
            boolean firstArg = true;
            for (int i = 0; i <= mArgIndex; i++) {
                int value = mArgs[i];
                if (value >= 0) {
                    if (firstArg) {
                        firstArg = false;
                        buf.append("args = ");
                    }
                    buf.append(String.format("%d; ", value));
                }
            }
            logError(buf.toString());
        }
    }

    private void logError(String error) {
        if (Term.LOG_UNKNOWN_ESCAPE_SEQUENCES) {
            Log.e(Term.LOG_TAG, error);
        }
        finishSequence();
    }

    private void finishSequence() {
        mEscapeState = ESC_NONE;
    }

    private boolean autoWrapEnabled() {
        // Always enable auto wrap, because it's useful on a small screen
        return true;
        // return (mDecFlags & K_WRAPAROUND_MODE_MASK) != 0;
    }

    /**
     * Send an ASCII character to the screen.
     *
     * @param b the ASCII character to display.
     */
    private void emit(byte b) {
        boolean autoWrap = autoWrapEnabled();

        if (autoWrap) {
            if (mCursorCol == mColumns - 1 && mAboutToAutoWrap) {
                mScreen.setLineWrap(mCursorRow);
                mCursorCol = 0;
                if (mCursorRow + 1 < mBottomMargin) {
                    mCursorRow++;
                } else {
                    scroll();
                }
            }
        }

        if (mInsertMode) { // Move character to right one space
            int destCol = mCursorCol + 1;
            if (destCol < mColumns) {
                mScreen.blockCopy(mCursorCol, mCursorRow, mColumns - destCol,
                        1, destCol, mCursorRow);
            }
        }

        mScreen.set(mCursorCol, mCursorRow, b, getForeColor(), getBackColor());

        if (autoWrap) {
            mAboutToAutoWrap = (mCursorCol == mColumns - 1);
        }

        mCursorCol = Math.min(mCursorCol + 1, mColumns - 1);
    }

    private void setCursorRow(int row) {
        mCursorRow = row;
        mAboutToAutoWrap = false;
    }

    private void setCursorCol(int col) {
        mCursorCol = col;
        mAboutToAutoWrap = false;
    }

    private void setCursorRowCol(int row, int col) {
        mCursorRow = Math.min(row, mRows-1);
        mCursorCol = Math.min(col, mColumns-1);
        mAboutToAutoWrap = false;
    }

    public int getScrollCounter() {
        return mScrollCounter;
    }

    public void clearScrollCounter() {
        mScrollCounter = 0;
    }

    /**
     * Reset the terminal emulator to its initial state.
     */
    public void reset() {
        mCursorRow = 0;
        mCursorCol = 0;
        mArgIndex = 0;
        mContinueSequence = false;
        mEscapeState = ESC_NONE;
        mSavedCursorRow = 0;
        mSavedCursorCol = 0;
        mDecFlags = 0;
        mSavedDecFlags = 0;
        mInsertMode = false;
        mAutomaticNewlineMode = false;
        mTopMargin = 0;
        mBottomMargin = mRows;
        mAboutToAutoWrap = false;
        mForeColor = 7;
        mBackColor = 0;
        mInverseColors = false;
        mbKeypadApplicationMode = false;
        mAlternateCharSet = false;
        // mProcessedCharCount is preserved unchanged.
        setDefaultTabStops();
        blockClear(0, 0, mColumns, mRows);
    }

    public String getTranscriptText() {
        return mScreen.getTranscriptText();
    }
    public String getSelectedText(int x1, int y1, int x2, int y2) {
        return mScreen.getSelectedText(x1, y1, x2, y2);
    }
}

/**
 * Text renderer interface
 */

interface TextRenderer {
    int getCharacterWidth();
    int getCharacterHeight();
    void drawTextRun(Canvas canvas, float x, float y,
            int lineOffset, char[] text,
            int index, int count, boolean cursor, int foreColor, int backColor);
}

abstract class BaseTextRenderer implements TextRenderer {
    protected int[] mForePaint = {
            0xff000000, // Black
            0xffff0000, // Red
            0xff00ff00, // green
            0xffffff00, // yellow
            0xff0000ff, // blue
            0xffff00ff, // magenta
            0xff00ffff, // cyan
            0xffffffff  // white -- is overridden by constructor
    };
    protected int[] mBackPaint = {
            0xff000000, // Black -- is overridden by constructor
            0xffcc0000, // Red
            0xff00cc00, // green
            0xffcccc00, // yellow
            0xff0000cc, // blue
            0xffff00cc, // magenta
            0xff00cccc, // cyan
            0xffffffff  // white
    };
    protected final static int mCursorPaint = 0xff808080;

    public BaseTextRenderer(int forePaintColor, int backPaintColor) {
        mForePaint[7] = forePaintColor;
        mBackPaint[0] = backPaintColor;

    }
}

class Bitmap4x8FontRenderer extends BaseTextRenderer {
    private final static int kCharacterWidth = 4;
    private final static int kCharacterHeight = 8;
    private Bitmap mFont;
    private int mCurrentForeColor;
    private int mCurrentBackColor;
    private float[] mColorMatrix;
    private Paint mPaint;
    private static final float BYTE_SCALE = 1.0f / 255.0f;

    public Bitmap4x8FontRenderer(Resources resources,
            int forePaintColor, int backPaintColor) {
        super(forePaintColor, backPaintColor);
        mFont = BitmapFactory.decodeResource(resources,
                R.drawable.atari_small);
        mPaint = new Paint();
        mPaint.setXfermode(new PorterDuffXfermode(PorterDuff.Mode.SRC_IN));
    }

    public int getCharacterWidth() {
        return kCharacterWidth;
    }

    public int getCharacterHeight() {
        return kCharacterHeight;
    }

    public void drawTextRun(Canvas canvas, float x, float y,
            int lineOffset, char[] text, int index, int count,
            boolean cursor, int foreColor, int backColor) {
        setColorMatrix(mForePaint[foreColor & 7],
                cursor ? mCursorPaint : mBackPaint[backColor & 7]);
        int destX = (int) x + kCharacterWidth * lineOffset;
        int destY = (int) y;
        Rect srcRect = new Rect();
        Rect destRect = new Rect();
        destRect.top = (destY - kCharacterHeight);
        destRect.bottom = destY;
        for(int i = 0; i < count; i++) {
            char c = text[i + index];
            if ((cursor || (c != 32)) && (c < 128)) {
                int cellX = c & 31;
                int cellY = (c >> 5) & 3;
                int srcX = cellX * kCharacterWidth;
                int srcY = cellY * kCharacterHeight;
                srcRect.set(srcX, srcY,
                        srcX + kCharacterWidth, srcY + kCharacterHeight);
                destRect.left = destX;
                destRect.right = destX + kCharacterWidth;
                canvas.drawBitmap(mFont, srcRect, destRect, mPaint);
            }
            destX += kCharacterWidth;
        }
    }

    private void setColorMatrix(int foreColor, int backColor) {
        if ((foreColor != mCurrentForeColor)
                || (backColor != mCurrentBackColor)
                || (mColorMatrix == null)) {
            mCurrentForeColor = foreColor;
            mCurrentBackColor = backColor;
            if (mColorMatrix == null) {
                mColorMatrix = new float[20];
                mColorMatrix[18] = 1.0f; // Just copy Alpha
            }
            for (int component = 0; component < 3; component++) {
                int rightShift = (2 - component) << 3;
                int fore = 0xff & (foreColor >> rightShift);
                int back = 0xff & (backColor >> rightShift);
                int delta = back - fore;
                mColorMatrix[component * 6] = delta * BYTE_SCALE;
                mColorMatrix[component * 5 + 4] = fore;
            }
            mPaint.setColorFilter(new ColorMatrixColorFilter(mColorMatrix));
        }
    }
}

class PaintRenderer extends BaseTextRenderer {
    public PaintRenderer(int fontSize, int forePaintColor, int backPaintColor) {
        super(forePaintColor, backPaintColor);
        mTextPaint = new Paint();
        mTextPaint.setTypeface(Typeface.MONOSPACE);
        mTextPaint.setAntiAlias(true);
        mTextPaint.setTextSize(fontSize);

        mCharHeight = (int) Math.ceil(mTextPaint.getFontSpacing());
        mCharAscent = (int) Math.ceil(mTextPaint.ascent());
        mCharDescent = mCharHeight + mCharAscent;
        mCharWidth = (int) mTextPaint.measureText(EXAMPLE_CHAR, 0, 1);
    }

    public void drawTextRun(Canvas canvas, float x, float y, int lineOffset,
            char[] text, int index, int count,
            boolean cursor, int foreColor, int backColor) {
        if (cursor) {
            mTextPaint.setColor(mCursorPaint);
        } else {
            mTextPaint.setColor(mBackPaint[backColor & 0x7]);
        }
        float left = x + lineOffset * mCharWidth;
        canvas.drawRect(left, y + mCharAscent,
                left + count * mCharWidth, y + mCharDescent,
                mTextPaint);
        boolean bold = ( foreColor & 0x8 ) != 0;
        boolean underline = (backColor & 0x8) != 0;
        if (bold) {
            mTextPaint.setFakeBoldText(true);
        }
        if (underline) {
            mTextPaint.setUnderlineText(true);
        }
        mTextPaint.setColor(mForePaint[foreColor & 0x7]);
        canvas.drawText(text, index, count, left, y, mTextPaint);
        if (bold) {
            mTextPaint.setFakeBoldText(false);
        }
        if (underline) {
            mTextPaint.setUnderlineText(false);
        }
    }

    public int getCharacterHeight() {
        return mCharHeight;
    }

    public int getCharacterWidth() {
        return mCharWidth;
    }


    private Paint mTextPaint;
    private int mCharWidth;
    private int mCharHeight;
    private int mCharAscent;
    private int mCharDescent;
    private static final char[] EXAMPLE_CHAR = {'X'};
    }

/**
 * A multi-thread-safe produce-consumer byte array.
 * Only allows one producer and one consumer.
 */

class ByteQueue {
    public ByteQueue(int size) {
        mBuffer = new byte[size];
    }

    public int getBytesAvailable() {
        synchronized(this) {
            return mStoredBytes;
        }
    }

    public int read(byte[] buffer, int offset, int length)
        throws InterruptedException {
        if (length + offset > buffer.length) {
            throw
                new IllegalArgumentException("length + offset > buffer.length");
        }
        if (length < 0) {
            throw
            new IllegalArgumentException("length < 0");

        }
        if (length == 0) {
            return 0;
        }
        synchronized(this) {
            while (mStoredBytes == 0) {
                wait();
            }
            int totalRead = 0;
            int bufferLength = mBuffer.length;
            boolean wasFull = bufferLength == mStoredBytes;
            while (length > 0 && mStoredBytes > 0) {
                int oneRun = Math.min(bufferLength - mHead, mStoredBytes);
                int bytesToCopy = Math.min(length, oneRun);
                System.arraycopy(mBuffer, mHead, buffer, offset, bytesToCopy);
                mHead += bytesToCopy;
                if (mHead >= bufferLength) {
                    mHead = 0;
                }
                mStoredBytes -= bytesToCopy;
                length -= bytesToCopy;
                offset += bytesToCopy;
                totalRead += bytesToCopy;
            }
            if (wasFull) {
                notify();
            }
            return totalRead;
        }
    }

    public void write(byte[] buffer, int offset, int length)
    throws InterruptedException {
        if (length + offset > buffer.length) {
            throw
                new IllegalArgumentException("length + offset > buffer.length");
        }
        if (length < 0) {
            throw
            new IllegalArgumentException("length < 0");

        }
        if (length == 0) {
            return;
        }
        synchronized(this) {
            int bufferLength = mBuffer.length;
            boolean wasEmpty = mStoredBytes == 0;
            while (length > 0) {
                while(bufferLength == mStoredBytes) {
                    wait();
                }
                int tail = mHead + mStoredBytes;
                int oneRun;
                if (tail >= bufferLength) {
                    tail = tail - bufferLength;
                    oneRun = mHead - tail;
                } else {
                    oneRun = bufferLength - tail;
                }
                int bytesToCopy = Math.min(oneRun, length);
                System.arraycopy(buffer, offset, mBuffer, tail, bytesToCopy);
                offset += bytesToCopy;
                mStoredBytes += bytesToCopy;
                length -= bytesToCopy;
            }
            if (wasEmpty) {
                notify();
            }
        }
    }

    private byte[] mBuffer;
    private int mHead;
    private int mStoredBytes;
}
/**
 * A view on a transcript and a terminal emulator. Displays the text of the
 * transcript and the current cursor position of the terminal emulator.
 */
class EmulatorView extends View implements GestureDetector.OnGestureListener {

    private final String TAG = "EmulatorView";
    private final boolean LOG_KEY_EVENTS = Term.DEBUG && false;

    private Term mTerm;

    /**
     * We defer some initialization until we have been layed out in the view
     * hierarchy. The boolean tracks when we know what our size is.
     */
    private boolean mKnownSize;

    private int mVisibleWidth;
    private int mVisibleHeight;
    private Rect mVisibleRect = new Rect();

    /**
     * Our transcript. Contains the screen and the transcript.
     */
    private TranscriptScreen mTranscriptScreen;

    /**
     * Number of rows in the transcript.
     */
    private static final int TRANSCRIPT_ROWS = 10000;

    /**
     * Total width of each character, in pixels
     */
    private int mCharacterWidth;

    /**
     * Total height of each character, in pixels
     */
    private int mCharacterHeight;

    /**
     * Used to render text
     */
    private TextRenderer mTextRenderer;

    /**
     * Text size. Zero means 4 x 8 font.
     */
    private int mTextSize;

    private int mCursorStyle;
    private int mCursorBlink;

    /**
     * Foreground color.
     */
    private int mForeground;

    /**
     * Background color.
     */
    private int mBackground;

    /**
     * Used to paint the cursor
     */
    private Paint mCursorPaint;

    private Paint mBackgroundPaint;

    private boolean mUseCookedIme;

    /**
     * Our terminal emulator. We use this to get the current cursor position.
     */
    private TerminalEmulator mEmulator;

    /**
     * The number of rows of text to display.
     */
    private int mRows;

    /**
     * The number of columns of text to display.
     */
    private int mColumns;

    /**
     * The number of columns that are visible on the display.
     */

    private int mVisibleColumns;

    /**
     * The top row of text to display. Ranges from -activeTranscriptRows to 0
     */
    private int mTopRow;

    private int mLeftColumn;

    private FileDescriptor mTermFd;
    /**
     * Used to receive data from the remote process.
     */
    private FileInputStream mTermIn;

    private FileOutputStream mTermOut;

    private ByteQueue mByteQueue;

    /**
     * Used to temporarily hold data received from the remote process. Allocated
     * once and used permanently to minimize heap thrashing.
     */
    private byte[] mReceiveBuffer;

    /**
     * Our private message id, which we use to receive new input from the
     * remote process.
     */
    private static final int UPDATE = 1;

    private static final int SCREEN_CHECK_PERIOD = 1000;
    private static final int CURSOR_BLINK_PERIOD = 1000;

    private boolean mCursorVisible = true;

    private boolean mIsSelectingText = false;


    private float mScaledDensity;
    private static final int SELECT_TEXT_OFFSET_Y = -40;
    private int mSelXAnchor = -1;
    private int mSelYAnchor = -1;
    private int mSelX1 = -1;
    private int mSelY1 = -1;
    private int mSelX2 = -1;
    private int mSelY2 = -1;

    /**
     * Used to poll if the view has changed size. Wish there was a better way to do this.
     */
    private Runnable mCheckSize = new Runnable() {

        public void run() {
            updateSize(false);
            mHandler.postDelayed(this, SCREEN_CHECK_PERIOD);
        }
    };

    private Runnable mBlinkCursor = new Runnable() {
        public void run() {
            if (mCursorBlink != 0) {
                mCursorVisible = ! mCursorVisible;
                mHandler.postDelayed(this, CURSOR_BLINK_PERIOD);
            } else {
                mCursorVisible = true;
            }
            // Perhaps just invalidate the character with the cursor.
            invalidate();
        }
    };

    /**
     * Thread that polls for input from the remote process
     */

    private Thread mPollingThread;

    private GestureDetector mGestureDetector;
    private float mScrollRemainder;
    private TermKeyListener mKeyListener;

    private String mImeBuffer = "";

    /**
     * Our message handler class. Implements a periodic callback.
     */
    private final Handler mHandler = new Handler() {
        /**
         * Handle the callback message. Call our enclosing class's update
         * method.
         *
         * @param msg The callback message.
         */
        @Override
        public void handleMessage(Message msg) {
            if (msg.what == UPDATE) {
                update();
            }
        }
    };

    public EmulatorView(Context context) {
        super(context);
        commonConstructor();
    }

    public void setScaledDensity(float scaledDensity) {
        mScaledDensity = scaledDensity;
    }

    public void onResume() {
        updateSize(false);
        mHandler.postDelayed(mCheckSize, SCREEN_CHECK_PERIOD);
        if (mCursorBlink != 0) {
            mHandler.postDelayed(mBlinkCursor, CURSOR_BLINK_PERIOD);
        }
    }

    public void onPause() {
        mHandler.removeCallbacks(mCheckSize);
        if (mCursorBlink != 0) {
            mHandler.removeCallbacks(mBlinkCursor);
        }
    }

    public void register(Term term, TermKeyListener listener) {
        mTerm = term;
        mKeyListener = listener;
    }

    public void setColors(int foreground, int background) {
        mForeground = foreground;
        mBackground = background;
        updateText();
    }

    public String getTranscriptText() {
        return mEmulator.getTranscriptText();
    }

    public void resetTerminal() {
        mEmulator.reset();
        invalidate();
    }

    @Override
    public boolean onCheckIsTextEditor() {
        return true;
    }

    @Override
    public InputConnection onCreateInputConnection(EditorInfo outAttrs) {
        outAttrs.inputType = mUseCookedIme ?
                EditorInfo.TYPE_CLASS_TEXT :
                EditorInfo.TYPE_NULL;
        return new InputConnection() {
            private boolean mInBatchEdit;
            /**
             * Used to handle composing text requests
             */
            private int mCursor;
            private int mComposingTextStart;
            private int mComposingTextEnd;
<<<<<<< HEAD
=======
            private int mSelectedTextStart;
            private int mSelectedTextEnd;
>>>>>>> df515f5c

            private void sendChar(int c) {
                try {
                    mapAndSend(c);
                } catch (IOException ex) {

                }
            }

            private void sendText(CharSequence text) {
                int n = text.length();
                try {
                    for(int i = 0; i < n; i++) {
                        char c = text.charAt(i);
                        mapAndSend(c);
                    }
                    mTermOut.flush();
                } catch (IOException e) {
                    Log.e(TAG, "error writing ", e);
                }
            }

            private void mapAndSend(int c) throws IOException {
                int result = mKeyListener.mapControlChar(c);
                if (result < TermKeyListener.KEYCODE_OFFSET) {
                    mTermOut.write(result);
<<<<<<< HEAD
=======
                } else {
                    mKeyListener.handleKeyCode(result - TermKeyListener.KEYCODE_OFFSET, mTermOut, getKeypadApplicationMode());
>>>>>>> df515f5c
                }
            }

            public boolean beginBatchEdit() {
                if (Term.LOG_IME) {
                    Log.w(TAG, "beginBatchEdit");
                }
                setImeBuffer("");
                mCursor = 0;
                mComposingTextStart = 0;
                mComposingTextEnd = 0;
                mInBatchEdit = true;
                return true;
            }

            public boolean clearMetaKeyStates(int arg0) {
                if (Term.LOG_IME) {
                    Log.w(TAG, "clearMetaKeyStates " + arg0);
                }
                return false;
            }

            public boolean commitCompletion(CompletionInfo arg0) {
                if (Term.LOG_IME) {
                    Log.w(TAG, "commitCompletion " + arg0);
                }
                return false;
            }

            public boolean endBatchEdit() {
                if (Term.LOG_IME) {
                    Log.w(TAG, "endBatchEdit");
                }
                mInBatchEdit = false;
                return true;
            }

            public boolean finishComposingText() {
                if (Term.LOG_IME) {
                    Log.w(TAG, "finishComposingText");
                }
                sendText(mImeBuffer);
                setImeBuffer("");
                mComposingTextStart = 0;
                mComposingTextEnd = 0;
                mCursor = 0;
                return true;
            }

            public int getCursorCapsMode(int arg0) {
                if (Term.LOG_IME) {
                    Log.w(TAG, "getCursorCapsMode(" + arg0 + ")");
                }
                return 0;
            }

            public ExtractedText getExtractedText(ExtractedTextRequest arg0,
                    int arg1) {
                if (Term.LOG_IME) {
                    Log.w(TAG, "getExtractedText" + arg0 + "," + arg1);
                }
                return null;
            }

            public CharSequence getTextAfterCursor(int n, int flags) {
                if (Term.LOG_IME) {
                    Log.w(TAG, "getTextAfterCursor(" + n + "," + flags + ")");
                }
                int len = Math.min(n, mImeBuffer.length() - mCursor);
                if (len <= 0 || mCursor < 0 || mCursor >= mImeBuffer.length()) {
                    return "";
                }
                return mImeBuffer.substring(mCursor, mCursor + len);
            }

            public CharSequence getTextBeforeCursor(int n, int flags) {
                if (Term.LOG_IME) {
                    Log.w(TAG, "getTextBeforeCursor(" + n + "," + flags + ")");
                }
                int len = Math.min(n, mCursor);
                if (len <= 0 || mCursor < 0 || mCursor >= mImeBuffer.length()) {
                    return "";
                }
                return mImeBuffer.substring(mCursor-len, mCursor);
            }

            public boolean performContextMenuAction(int arg0) {
                if (Term.LOG_IME) {
                    Log.w(TAG, "performContextMenuAction" + arg0);
                }
                return true;
            }

            public boolean performPrivateCommand(String arg0, Bundle arg1) {
                if (Term.LOG_IME) {
                    Log.w(TAG, "performPrivateCommand" + arg0 + "," + arg1);
                }
                return true;
            }

            public boolean reportFullscreenMode(boolean arg0) {
                if (Term.LOG_IME) {
                    Log.w(TAG, "reportFullscreenMode" + arg0);
                }
                return true;
            }

<<<<<<< HEAD
=======
            public boolean commitCorrection (CorrectionInfo correctionInfo) {
                if (Term.LOG_IME) {
                    Log.w(TAG, "commitCorrection");
                }
                return true;
            }

>>>>>>> df515f5c
            public boolean commitText(CharSequence text, int newCursorPosition) {
                if (Term.LOG_IME) {
                    Log.w(TAG, "commitText(\"" + text + "\", " + newCursorPosition + ")");
                }
                clearComposingText();
                sendText(text);
                setImeBuffer("");
                mCursor = 0;
                return true;
            }

            private void clearComposingText() {
                setImeBuffer(mImeBuffer.substring(0, mComposingTextStart) +
                    mImeBuffer.substring(mComposingTextEnd));
                if (mCursor < mComposingTextStart) {
                    // do nothing
                } else if (mCursor < mComposingTextEnd) {
                    mCursor = mComposingTextStart;
                } else {
                    mCursor -= mComposingTextEnd - mComposingTextStart;
                }
                mComposingTextEnd = mComposingTextStart = 0;
            }

            public boolean deleteSurroundingText(int leftLength, int rightLength) {
                if (Term.LOG_IME) {
                    Log.w(TAG, "deleteSurroundingText(" + leftLength +
                            "," + rightLength + ")");
                }
                if (leftLength > 0) {
                    for (int i = 0; i < leftLength; i++) {
                        sendKeyEvent(
                            new KeyEvent(KeyEvent.ACTION_DOWN, KeyEvent.KEYCODE_DEL));
                    }
                } else if ((leftLength == 0) && (rightLength == 0)) {
                    // Delete key held down / repeating
                    sendKeyEvent(
                        new KeyEvent(KeyEvent.ACTION_DOWN, KeyEvent.KEYCODE_DEL));
                }
                // TODO: handle forward deletes.
                return true;
            }

            public boolean performEditorAction(int actionCode) {
                if (Term.LOG_IME) {
                    Log.w(TAG, "performEditorAction(" + actionCode + ")");
                }
                if (actionCode == EditorInfo.IME_ACTION_UNSPECIFIED) {
                    // The "return" key has been pressed on the IME.
                    sendText("\n");
                }
                return true;
            }

            public boolean sendKeyEvent(KeyEvent event) {
                if (Term.LOG_IME) {
                    Log.w(TAG, "sendKeyEvent(" + event + ")");
                }
                // Some keys are sent here rather than to commitText.
                // In particular, del and the digit keys are sent here.
                // (And I have reports that the HTC Magic also sends Return here.)
                // As a bit of defensive programming, handle every key.
                dispatchKeyEvent(event);
                return true;
            }

            public boolean setComposingText(CharSequence text, int newCursorPosition) {
                if (Term.LOG_IME) {
                    Log.w(TAG, "setComposingText(\"" + text + "\", " + newCursorPosition + ")");
                }
                setImeBuffer(mImeBuffer.substring(0, mComposingTextStart) +
                    text + mImeBuffer.substring(mComposingTextEnd));
                mComposingTextEnd = mComposingTextStart + text.length();
                mCursor = newCursorPosition > 0 ? mComposingTextEnd + newCursorPosition - 1
                        : mComposingTextStart - newCursorPosition;
                return true;
            }

<<<<<<< HEAD
            public boolean setSelection(int arg0, int arg1) {
                if (Term.LOG_IME) {
                    Log.w(TAG, "setSelection" + arg0 + "," + arg1);
=======
            public boolean setSelection(int start, int end) {
                if (Term.LOG_IME) {
                    Log.w(TAG, "setSelection" + start + "," + end);
                }
                int length = mImeBuffer.length();
                if (start == end && start > 0 && start < length) {
                    mSelectedTextStart = mSelectedTextEnd = 0;
                    mCursor = start;
                } else if (start < end && start > 0 && end < length) {
                    mSelectedTextStart = start;
                    mSelectedTextEnd = end;
                    mCursor = start;
>>>>>>> df515f5c
                }
                return true;
            }

            public boolean setComposingRegion(int start, int end) {
<<<<<<< HEAD
                return true;
            }
	    
            public CharSequence getSelectedText(int flags) {
                return null;
=======
                if (Term.LOG_IME) {
                    Log.w(TAG, "setComposingRegion " + start + "," + end);
                }
                if (start < end && start > 0 && end < mImeBuffer.length()) {
                    clearComposingText();
                    mComposingTextStart = start;
                    mComposingTextEnd = end;
                }
                return true;
>>>>>>> df515f5c
            }

            public CharSequence getSelectedText(int flags) {
                if (Term.LOG_IME) {
                    Log.w(TAG, "getSelectedText " + flags);
                }
                return mImeBuffer.substring(mSelectedTextStart, mSelectedTextEnd+1);
            }
            
        };
    }

    private void setImeBuffer(String buffer) {
        if (!buffer.equals(mImeBuffer)) {
            invalidate();
        }
        mImeBuffer = buffer;
    }

    public boolean getKeypadApplicationMode() {
        return mEmulator.getKeypadApplicationMode();
    }

    public EmulatorView(Context context, AttributeSet attrs) {
        this(context, attrs, 0);
    }

    public EmulatorView(Context context, AttributeSet attrs,
            int defStyle) {
        super(context, attrs, defStyle);
        // TypedArray a =
        //        context.obtainStyledAttributes(android.R.styleable.View);
        // initializeScrollbars(a);
        // a.recycle();
        commonConstructor();
    }

    private void commonConstructor() {
        mTextRenderer = null;
        mCursorPaint = new Paint();
        mCursorPaint.setARGB(255,128,128,128);
        mBackgroundPaint = new Paint();
        mTopRow = 0;
        mLeftColumn = 0;
        mGestureDetector = new GestureDetector(this);
        // mGestureDetector.setIsLongpressEnabled(false);
        setVerticalScrollBarEnabled(true);
    }

    @Override
    protected int computeVerticalScrollRange() {
        return mTranscriptScreen.getActiveRows();
    }

    @Override
    protected int computeVerticalScrollExtent() {
        return mRows;
    }

    @Override
    protected int computeVerticalScrollOffset() {
        return mTranscriptScreen.getActiveRows() + mTopRow - mRows;
    }

    /**
     * Call this to initialize the view.
     *
     * @param termFd the file descriptor
     * @param termOut the output stream for the pseudo-teletype
     */
    public void initialize(FileDescriptor termFd, FileOutputStream termOut) {
        mTermOut = termOut;
        mTermFd = termFd;
        mTextSize = 10;
        mForeground = Term.WHITE;
        mBackground = Term.BLACK;
        updateText();
        mTermIn = new FileInputStream(mTermFd);
        mReceiveBuffer = new byte[4 * 1024];
        mByteQueue = new ByteQueue(4 * 1024);
    }

    /**
     * Accept a sequence of bytes (typically from the pseudo-tty) and process
     * them.
     *
     * @param buffer a byte array containing bytes to be processed
     * @param base the index of the first byte in the buffer to process
     * @param length the number of bytes to process
     */
    public void append(byte[] buffer, int base, int length) {
        mEmulator.append(buffer, base, length);
        if ( mIsSelectingText ) {
            int rowShift = mEmulator.getScrollCounter();
            mSelY1 -= rowShift;
            mSelY2 -= rowShift;
            mSelYAnchor -= rowShift;
        }
        mEmulator.clearScrollCounter();
        ensureCursorVisible();
        invalidate();
    }

    /**
     * Page the terminal view (scroll it up or down by delta screenfulls.)
     *
     * @param delta the number of screens to scroll. Positive means scroll down,
     *        negative means scroll up.
     */
    public void page(int delta) {
        mTopRow =
                Math.min(0, Math.max(-(mTranscriptScreen
                        .getActiveTranscriptRows()), mTopRow + mRows * delta));
        invalidate();
    }

    /**
     * Page the terminal view horizontally.
     *
     * @param deltaColumns the number of columns to scroll. Positive scrolls to
     *        the right.
     */
    public void pageHorizontal(int deltaColumns) {
        mLeftColumn =
                Math.max(0, Math.min(mLeftColumn + deltaColumns, mColumns
                        - mVisibleColumns));
        invalidate();
    }

    /**
     * Sets the text size, which in turn sets the number of rows and columns
     *
     * @param fontSize the new font size, in pixels.
     */
    public void setTextSize(int fontSize) {
        mTextSize = fontSize;
        updateText();
    }

    public void setCursorStyle(int style, int blink) {
        mCursorStyle = style;
        if (blink != 0 && mCursorBlink == 0) {
            mHandler.postDelayed(mBlinkCursor, CURSOR_BLINK_PERIOD);
        } else if (blink == 0 && mCursorBlink != 0) {
            mHandler.removeCallbacks(mBlinkCursor);
        }
        mCursorBlink = blink;
    }

    public void setUseCookedIME(boolean useCookedIME) {
        mUseCookedIme = useCookedIME;
    }

    // Begin GestureDetector.OnGestureListener methods

    public boolean onSingleTapUp(MotionEvent e) {
        return true;
    }

    public void onLongPress(MotionEvent e) {
        showContextMenu();
    }

    public boolean onScroll(MotionEvent e1, MotionEvent e2,
            float distanceX, float distanceY) {
        distanceY += mScrollRemainder;
        int deltaRows = (int) (distanceY / mCharacterHeight);
        mScrollRemainder = distanceY - deltaRows * mCharacterHeight;
        mTopRow =
            Math.min(0, Math.max(-(mTranscriptScreen
                    .getActiveTranscriptRows()), mTopRow + deltaRows));
        invalidate();

        return true;
   }

    public void onSingleTapConfirmed(MotionEvent e) {
    }

    public boolean onJumpTapDown(MotionEvent e1, MotionEvent e2) {
       // Scroll to bottom
       mTopRow = 0;
       invalidate();
       return true;
    }

    public boolean onJumpTapUp(MotionEvent e1, MotionEvent e2) {
        // Scroll to top
        mTopRow = -mTranscriptScreen.getActiveTranscriptRows();
        invalidate();
        return true;
    }

    public boolean onFling(MotionEvent e1, MotionEvent e2, float velocityX,
            float velocityY) {
        // TODO: add animation man's (non animated) fling
        mScrollRemainder = 0.0f;
        onScroll(e1, e2, 2 * velocityX, -2 * velocityY);
        return true;
    }

    public void onShowPress(MotionEvent e) {
    }

    public boolean onDown(MotionEvent e) {
        mScrollRemainder = 0.0f;
        return true;
    }

    // End GestureDetector.OnGestureListener methods

    @Override public boolean onTouchEvent(MotionEvent ev) {
        if (mIsSelectingText) {
            return onTouchEventWhileSelectingText(ev);
        } else {
            return mGestureDetector.onTouchEvent(ev);
        }
    }

    private boolean onTouchEventWhileSelectingText(MotionEvent ev) {
        int action = ev.getAction();
        int cx = (int)(ev.getX() / mCharacterWidth);
        int cy = Math.max(0,
                (int)((ev.getY() + SELECT_TEXT_OFFSET_Y * mScaledDensity)
                        / mCharacterHeight) + mTopRow);
        switch (action) {
        case MotionEvent.ACTION_DOWN:
            mSelXAnchor = cx;
            mSelYAnchor = cy;
            mSelX1 = cx;
            mSelY1 = cy;
            mSelX2 = mSelX1;
            mSelY2 = mSelY1;
            break;
        case MotionEvent.ACTION_MOVE:
        case MotionEvent.ACTION_UP:
            int minx = Math.min(mSelXAnchor, cx);
            int maxx = Math.max(mSelXAnchor, cx);
            int miny = Math.min(mSelYAnchor, cy);
            int maxy = Math.max(mSelYAnchor, cy);
            mSelX1 = minx;
            mSelY1 = miny;
            mSelX2 = maxx;
            mSelY2 = maxy;
            if (action == MotionEvent.ACTION_UP) {
                ClipboardManager clip = (ClipboardManager)
                     getContext().getApplicationContext()
                         .getSystemService(Context.CLIPBOARD_SERVICE);
                clip.setText(getSelectedText().trim());
                toggleSelectingText();
            }
            invalidate();
            break;
        default:
            toggleSelectingText();
            invalidate();
            break;
        }
        return true;
    }

    @Override
    public boolean onKeyDown(int keyCode, KeyEvent event) {
        if (LOG_KEY_EVENTS) {
            Log.w(TAG, "onKeyDown " + keyCode);
        }
        if (handleControlKey(keyCode, true)) {
            return true;
        } else if (handleFnKey(keyCode, true)) {
            return true;
        } else if (isSystemKey(keyCode, event)) {
            // Don't intercept the system keys
            return super.onKeyDown(keyCode, event);
        }

        // Translate the keyCode into an ASCII character.

        try {
            mKeyListener.keyDown(keyCode, event, mTermOut,
                    getKeypadApplicationMode());
        } catch (IOException e) {
            // Ignore I/O exceptions
        }
        return true;
    }

    @Override
    public boolean onKeyUp(int keyCode, KeyEvent event) {
        if (LOG_KEY_EVENTS) {
            Log.w(TAG, "onKeyUp " + keyCode);
        }
        if (handleControlKey(keyCode, false)) {
            return true;
        } else if (handleFnKey(keyCode, false)) {
            return true;
        } else if (isSystemKey(keyCode, event)) {
            // Don't intercept the system keys
            return super.onKeyUp(keyCode, event);
        }

        mKeyListener.keyUp(keyCode);
        return true;
    }


    private boolean handleControlKey(int keyCode, boolean down) {
        if (keyCode == mTerm.getControlKeyCode()) {
            if (LOG_KEY_EVENTS) {
                Log.w(TAG, "handleControlKey " + keyCode);
            }
            mKeyListener.handleControlKey(down);
            return true;
        }
        return false;
    }

    private boolean handleFnKey(int keyCode, boolean down) {
        if (keyCode == mTerm.getFnKeyCode()) {
            if (LOG_KEY_EVENTS) {
                Log.w(TAG, "handleFnKey " + keyCode);
            }
            mKeyListener.handleFnKey(down);
            return true;
        }
        return false;
    }

    private boolean isSystemKey(int keyCode, KeyEvent event) {
        return event.isSystem();
    }

    private void updateText() {
        if (mTextSize > 0) {
            mTextRenderer = new PaintRenderer(mTextSize, mForeground,
                    mBackground);
        }
        else {
            mTextRenderer = new Bitmap4x8FontRenderer(getResources(),
                    mForeground, mBackground);
        }
        mBackgroundPaint.setColor(mBackground);
        mCharacterWidth = mTextRenderer.getCharacterWidth();
        mCharacterHeight = mTextRenderer.getCharacterHeight();

        updateSize(true);
    }

    @Override
    protected void onSizeChanged(int w, int h, int oldw, int oldh) {
        boolean oldKnownSize = mKnownSize;
        if (!mKnownSize) {
            mKnownSize = true;
        }
        updateSize(false);
        if (!oldKnownSize) {
            // Set up a thread to read input from the
            // pseudo-teletype:

            mPollingThread = new Thread(new Runnable() {

                public void run() {
                    try {
                        while(true) {
                            int read = mTermIn.read(mBuffer);
                            mByteQueue.write(mBuffer, 0, read);
                            mHandler.sendMessage(
                                    mHandler.obtainMessage(UPDATE));
                        }
                    } catch (IOException e) {
                    } catch (InterruptedException e) {
                    }
                }
                private byte[] mBuffer = new byte[4096];
            });
            mPollingThread.setName("Input reader");
            mPollingThread.start();
        }
    }

    private void updateSize(int w, int h) {
        mColumns = Math.max(1, w / mCharacterWidth);
        mRows = Math.max(1, h / mCharacterHeight);
        mVisibleColumns = mVisibleWidth / mCharacterWidth;

        // Inform the attached pty of our new size:
        Exec.setPtyWindowSize(mTermFd, mRows, mColumns, w, h);


        if (mTranscriptScreen != null) {
            mEmulator.updateSize(mColumns, mRows);
        } else {
            mTranscriptScreen =
                    new TranscriptScreen(mColumns, TRANSCRIPT_ROWS, mRows, 0, 7);
            mEmulator =
                    new TerminalEmulator(mTranscriptScreen, mColumns, mRows,
                            mTermOut);
        }

        // Reset our paging:
        mTopRow = 0;
        mLeftColumn = 0;

        invalidate();
    }

    void updateSize(boolean force) {
        if (mKnownSize) {
            getWindowVisibleDisplayFrame(mVisibleRect);
            int w = mVisibleRect.width();
            int h = mVisibleRect.height();
            // Log.w("Term", "(" + w + ", " + h + ")");
            if (force || w != mVisibleWidth || h != mVisibleHeight) {
                mVisibleWidth = w;
                mVisibleHeight = h;
                updateSize(mVisibleWidth, mVisibleHeight);
            }
        }
    }

    /**
     * Look for new input from the ptty, send it to the terminal emulator.
     */
    private void update() {
        int bytesAvailable = mByteQueue.getBytesAvailable();
        int bytesToRead = Math.min(bytesAvailable, mReceiveBuffer.length);
        try {
            int bytesRead = mByteQueue.read(mReceiveBuffer, 0, bytesToRead);
            append(mReceiveBuffer, 0, bytesRead);
        } catch (InterruptedException e) {
        }
    }

    @Override
    protected void onDraw(Canvas canvas) {
        updateSize(false);
        int w = getWidth();
        int h = getHeight();
        canvas.drawRect(0, 0, w, h, mBackgroundPaint);
        float x = -mLeftColumn * mCharacterWidth;
        float y = mCharacterHeight;
        int endLine = mTopRow + mRows;
        int cx = mEmulator.getCursorCol();
        int cy = mEmulator.getCursorRow();
        for (int i = mTopRow; i < endLine; i++) {
            int cursorX = -1;
            if (i == cy && mCursorVisible) {
                cursorX = cx;
            }
            int selx1 = -1;
            int selx2 = -1;
            if ( i >= mSelY1 && i <= mSelY2 ) {
                if ( i == mSelY1 ) {
                    selx1 = mSelX1;
                }
                if ( i == mSelY2 ) {
                    selx2 = mSelX2;
                } else {
                    selx2 = mColumns;
                }
            }
            mTranscriptScreen.drawText(i, canvas, x, y, mTextRenderer, cursorX, selx1, selx2, mImeBuffer);
            y += mCharacterHeight;
        }
    }

    private void ensureCursorVisible() {
        mTopRow = 0;
        if (mVisibleColumns > 0) {
            int cx = mEmulator.getCursorCol();
            int visibleCursorX = mEmulator.getCursorCol() - mLeftColumn;
            if (visibleCursorX < 0) {
                mLeftColumn = cx;
            } else if (visibleCursorX >= mVisibleColumns) {
                mLeftColumn = (cx - mVisibleColumns) + 1;
            }
        }
    }

    public void toggleSelectingText() {
        mIsSelectingText = ! mIsSelectingText;
        setVerticalScrollBarEnabled( ! mIsSelectingText );
        if ( ! mIsSelectingText ) {
            mSelX1 = -1;
            mSelY1 = -1;
            mSelX2 = -1;
            mSelY2 = -1;
        }
    }

    public boolean getSelectingText() {
        return mIsSelectingText;
    }

    public String getSelectedText() {
        return mEmulator.getSelectedText(mSelX1, mSelY1, mSelX2, mSelY2);
    }
}


/**
 * An ASCII key listener. Supports control characters and escape. Keeps track of
 * the current state of the alt, shift, and control keys.
 */
class TermKeyListener {
    /**
     * Android key codes that are defined in the Android 2.3 API.
     * We want to recognize these codes, because they will be sent to our
     * app when we run on Android 2.3 systems.
     * But we don't want to accidentally use 2.3-specific APIs.
     * So we compile against the Android 1.6 APIs, and have a copy of the codes here.
     */

    /** Key code constant: Unknown key code. */
    public static final int KEYCODE_UNKNOWN         = 0;
    /** Key code constant: Soft Left key.
     * Usually situated below the display on phones and used as a multi-function
     * feature key for selecting a software defined function shown on the bottom left
     * of the display. */
    public static final int KEYCODE_SOFT_LEFT       = 1;
    /** Key code constant: Soft Right key.
     * Usually situated below the display on phones and used as a multi-function
     * feature key for selecting a software defined function shown on the bottom right
     * of the display. */
    public static final int KEYCODE_SOFT_RIGHT      = 2;
    /** Key code constant: Home key.
     * This key is handled by the framework and is never delivered to applications. */
    public static final int KEYCODE_HOME            = 3;
    /** Key code constant: Back key. */
    public static final int KEYCODE_BACK            = 4;
    /** Key code constant: Call key. */
    public static final int KEYCODE_CALL            = 5;
    /** Key code constant: End Call key. */
    public static final int KEYCODE_ENDCALL         = 6;
    /** Key code constant: '0' key. */
    public static final int KEYCODE_0               = 7;
    /** Key code constant: '1' key. */
    public static final int KEYCODE_1               = 8;
    /** Key code constant: '2' key. */
    public static final int KEYCODE_2               = 9;
    /** Key code constant: '3' key. */
    public static final int KEYCODE_3               = 10;
    /** Key code constant: '4' key. */
    public static final int KEYCODE_4               = 11;
    /** Key code constant: '5' key. */
    public static final int KEYCODE_5               = 12;
    /** Key code constant: '6' key. */
    public static final int KEYCODE_6               = 13;
    /** Key code constant: '7' key. */
    public static final int KEYCODE_7               = 14;
    /** Key code constant: '8' key. */
    public static final int KEYCODE_8               = 15;
    /** Key code constant: '9' key. */
    public static final int KEYCODE_9               = 16;
    /** Key code constant: '*' key. */
    public static final int KEYCODE_STAR            = 17;
    /** Key code constant: '#' key. */
    public static final int KEYCODE_POUND           = 18;
    /** Key code constant: Directional Pad Up key.
     * May also be synthesized from trackball motions. */
    public static final int KEYCODE_DPAD_UP         = 19;
    /** Key code constant: Directional Pad Down key.
     * May also be synthesized from trackball motions. */
    public static final int KEYCODE_DPAD_DOWN       = 20;
    /** Key code constant: Directional Pad Left key.
     * May also be synthesized from trackball motions. */
    public static final int KEYCODE_DPAD_LEFT       = 21;
    /** Key code constant: Directional Pad Right key.
     * May also be synthesized from trackball motions. */
    public static final int KEYCODE_DPAD_RIGHT      = 22;
    /** Key code constant: Directional Pad Center key.
     * May also be synthesized from trackball motions. */
    public static final int KEYCODE_DPAD_CENTER     = 23;
    /** Key code constant: Volume Up key.
     * Adjusts the speaker volume up. */
    public static final int KEYCODE_VOLUME_UP       = 24;
    /** Key code constant: Volume Down key.
     * Adjusts the speaker volume down. */
    public static final int KEYCODE_VOLUME_DOWN     = 25;
    /** Key code constant: Power key. */
    public static final int KEYCODE_POWER           = 26;
    /** Key code constant: Camera key.
     * Used to launch a camera application or take pictures. */
    public static final int KEYCODE_CAMERA          = 27;
    /** Key code constant: Clear key. */
    public static final int KEYCODE_CLEAR           = 28;
    /** Key code constant: 'A' key. */
    public static final int KEYCODE_A               = 29;
    /** Key code constant: 'B' key. */
    public static final int KEYCODE_B               = 30;
    /** Key code constant: 'C' key. */
    public static final int KEYCODE_C               = 31;
    /** Key code constant: 'D' key. */
    public static final int KEYCODE_D               = 32;
    /** Key code constant: 'E' key. */
    public static final int KEYCODE_E               = 33;
    /** Key code constant: 'F' key. */
    public static final int KEYCODE_F               = 34;
    /** Key code constant: 'G' key. */
    public static final int KEYCODE_G               = 35;
    /** Key code constant: 'H' key. */
    public static final int KEYCODE_H               = 36;
    /** Key code constant: 'I' key. */
    public static final int KEYCODE_I               = 37;
    /** Key code constant: 'J' key. */
    public static final int KEYCODE_J               = 38;
    /** Key code constant: 'K' key. */
    public static final int KEYCODE_K               = 39;
    /** Key code constant: 'L' key. */
    public static final int KEYCODE_L               = 40;
    /** Key code constant: 'M' key. */
    public static final int KEYCODE_M               = 41;
    /** Key code constant: 'N' key. */
    public static final int KEYCODE_N               = 42;
    /** Key code constant: 'O' key. */
    public static final int KEYCODE_O               = 43;
    /** Key code constant: 'P' key. */
    public static final int KEYCODE_P               = 44;
    /** Key code constant: 'Q' key. */
    public static final int KEYCODE_Q               = 45;
    /** Key code constant: 'R' key. */
    public static final int KEYCODE_R               = 46;
    /** Key code constant: 'S' key. */
    public static final int KEYCODE_S               = 47;
    /** Key code constant: 'T' key. */
    public static final int KEYCODE_T               = 48;
    /** Key code constant: 'U' key. */
    public static final int KEYCODE_U               = 49;
    /** Key code constant: 'V' key. */
    public static final int KEYCODE_V               = 50;
    /** Key code constant: 'W' key. */
    public static final int KEYCODE_W               = 51;
    /** Key code constant: 'X' key. */
    public static final int KEYCODE_X               = 52;
    /** Key code constant: 'Y' key. */
    public static final int KEYCODE_Y               = 53;
    /** Key code constant: 'Z' key. */
    public static final int KEYCODE_Z               = 54;
    /** Key code constant: ',' key. */
    public static final int KEYCODE_COMMA           = 55;
    /** Key code constant: '.' key. */
    public static final int KEYCODE_PERIOD          = 56;
    /** Key code constant: Left Alt modifier key. */
    public static final int KEYCODE_ALT_LEFT        = 57;
    /** Key code constant: Right Alt modifier key. */
    public static final int KEYCODE_ALT_RIGHT       = 58;
    /** Key code constant: Left Shift modifier key. */
    public static final int KEYCODE_SHIFT_LEFT      = 59;
    /** Key code constant: Right Shift modifier key. */
    public static final int KEYCODE_SHIFT_RIGHT     = 60;
    /** Key code constant: Tab key. */
    public static final int KEYCODE_TAB             = 61;
    /** Key code constant: Space key. */
    public static final int KEYCODE_SPACE           = 62;
    /** Key code constant: Symbol modifier key.
     * Used to enter alternate symbols. */
    public static final int KEYCODE_SYM             = 63;
    /** Key code constant: Explorer special function key.
     * Used to launch a browser application. */
    public static final int KEYCODE_EXPLORER        = 64;
    /** Key code constant: Envelope special function key.
     * Used to launch a mail application. */
    public static final int KEYCODE_ENVELOPE        = 65;
    /** Key code constant: Enter key. */
    public static final int KEYCODE_ENTER           = 66;
    /** Key code constant: Backspace key.
     * Deletes characters before the insertion point, unlike {@link #KEYCODE_FORWARD_DEL}. */
    public static final int KEYCODE_DEL             = 67;
    /** Key code constant: '`' (backtick) key. */
    public static final int KEYCODE_GRAVE           = 68;
    /** Key code constant: '-'. */
    public static final int KEYCODE_MINUS           = 69;
    /** Key code constant: '=' key. */
    public static final int KEYCODE_EQUALS          = 70;
    /** Key code constant: '[' key. */
    public static final int KEYCODE_LEFT_BRACKET    = 71;
    /** Key code constant: ']' key. */
    public static final int KEYCODE_RIGHT_BRACKET   = 72;
    /** Key code constant: '\' key. */
    public static final int KEYCODE_BACKSLASH       = 73;
    /** Key code constant: ';' key. */
    public static final int KEYCODE_SEMICOLON       = 74;
    /** Key code constant: ''' (apostrophe) key. */
    public static final int KEYCODE_APOSTROPHE      = 75;
    /** Key code constant: '/' key. */
    public static final int KEYCODE_SLASH           = 76;
    /** Key code constant: '@' key. */
    public static final int KEYCODE_AT              = 77;
    /** Key code constant: Number modifier key.
     * Used to enter numeric symbols.
     * This key is not Num Lock; it is more like {@link #KEYCODE_ALT_LEFT} and is
     * interpreted as an ALT key by {@link android.text.method.MetaKeyKeyListener}. */
    public static final int KEYCODE_NUM             = 78;
    /** Key code constant: Headset Hook key.
     * Used to hang up calls and stop media. */
    public static final int KEYCODE_HEADSETHOOK     = 79;
    /** Key code constant: Camera Focus key.
     * Used to focus the camera. */
    public static final int KEYCODE_FOCUS           = 80;   // *Camera* focus
    /** Key code constant: '+' key. */
    public static final int KEYCODE_PLUS            = 81;
    /** Key code constant: Menu key. */
    public static final int KEYCODE_MENU            = 82;
    /** Key code constant: Notification key. */
    public static final int KEYCODE_NOTIFICATION    = 83;
    /** Key code constant: Search key. */
    public static final int KEYCODE_SEARCH          = 84;
    /** Key code constant: Play/Pause media key. */
    public static final int KEYCODE_MEDIA_PLAY_PAUSE= 85;
    /** Key code constant: Stop media key. */
    public static final int KEYCODE_MEDIA_STOP      = 86;
    /** Key code constant: Play Next media key. */
    public static final int KEYCODE_MEDIA_NEXT      = 87;
    /** Key code constant: Play Previous media key. */
    public static final int KEYCODE_MEDIA_PREVIOUS  = 88;
    /** Key code constant: Rewind media key. */
    public static final int KEYCODE_MEDIA_REWIND    = 89;
    /** Key code constant: Fast Forward media key. */
    public static final int KEYCODE_MEDIA_FAST_FORWARD = 90;
    /** Key code constant: Mute key.
     * Mutes the microphone, unlike {@link #KEYCODE_VOLUME_MUTE}. */
    public static final int KEYCODE_MUTE            = 91;
    /** Key code constant: Page Up key. */
    public static final int KEYCODE_PAGE_UP         = 92;
    /** Key code constant: Page Down key. */
    public static final int KEYCODE_PAGE_DOWN       = 93;
    /** Key code constant: Picture Symbols modifier key.
     * Used to switch symbol sets (Emoji, Kao-moji). */
    public static final int KEYCODE_PICTSYMBOLS     = 94;   // switch symbol-sets (Emoji,Kao-moji)
    /** Key code constant: Switch Charset modifier key.
     * Used to switch character sets (Kanji, Katakana). */
    public static final int KEYCODE_SWITCH_CHARSET  = 95;   // switch char-sets (Kanji,Katakana)
    /** Key code constant: A Button key.
     * On a game controller, the A button should be either the button labeled A
     * or the first button on the upper row of controller buttons. */
    public static final int KEYCODE_BUTTON_A        = 96;
    /** Key code constant: B Button key.
     * On a game controller, the B button should be either the button labeled B
     * or the second button on the upper row of controller buttons. */
    public static final int KEYCODE_BUTTON_B        = 97;
    /** Key code constant: C Button key.
     * On a game controller, the C button should be either the button labeled C
     * or the third button on the upper row of controller buttons. */
    public static final int KEYCODE_BUTTON_C        = 98;
    /** Key code constant: X Button key.
     * On a game controller, the X button should be either the button labeled X
     * or the first button on the lower row of controller buttons. */
    public static final int KEYCODE_BUTTON_X        = 99;
    /** Key code constant: Y Button key.
     * On a game controller, the Y button should be either the button labeled Y
     * or the second button on the lower row of controller buttons. */
    public static final int KEYCODE_BUTTON_Y        = 100;
    /** Key code constant: Z Button key.
     * On a game controller, the Z button should be either the button labeled Z
     * or the third button on the lower row of controller buttons. */
    public static final int KEYCODE_BUTTON_Z        = 101;
    /** Key code constant: L1 Button key.
     * On a game controller, the L1 button should be either the button labeled L1 (or L)
     * or the top left trigger button. */
    public static final int KEYCODE_BUTTON_L1       = 102;
    /** Key code constant: R1 Button key.
     * On a game controller, the R1 button should be either the button labeled R1 (or R)
     * or the top right trigger button. */
    public static final int KEYCODE_BUTTON_R1       = 103;
    /** Key code constant: L2 Button key.
     * On a game controller, the L2 button should be either the button labeled L2
     * or the bottom left trigger button. */
    public static final int KEYCODE_BUTTON_L2       = 104;
    /** Key code constant: R2 Button key.
     * On a game controller, the R2 button should be either the button labeled R2
     * or the bottom right trigger button. */
    public static final int KEYCODE_BUTTON_R2       = 105;
    /** Key code constant: Left Thumb Button key.
     * On a game controller, the left thumb button indicates that the left (or only)
     * joystick is pressed. */
    public static final int KEYCODE_BUTTON_THUMBL   = 106;
    /** Key code constant: Right Thumb Button key.
     * On a game controller, the right thumb button indicates that the right
     * joystick is pressed. */
    public static final int KEYCODE_BUTTON_THUMBR   = 107;
    /** Key code constant: Start Button key.
     * On a game controller, the button labeled Start. */
    public static final int KEYCODE_BUTTON_START    = 108;
    /** Key code constant: Select Button key.
     * On a game controller, the button labeled Select. */
    public static final int KEYCODE_BUTTON_SELECT   = 109;
    /** Key code constant: Mode Button key.
     * On a game controller, the button labeled Mode. */
    public static final int KEYCODE_BUTTON_MODE     = 110;
    /** Key code constant: Escape key. */
    public static final int KEYCODE_ESCAPE          = 111;
    /** Key code constant: Forward Delete key.
     * Deletes characters ahead of the insertion point, unlike {@link #KEYCODE_DEL}. */
    public static final int KEYCODE_FORWARD_DEL     = 112;
    /** Key code constant: Left Control modifier key. */
    public static final int KEYCODE_CTRL_LEFT       = 113;
    /** Key code constant: Right Control modifier key. */
    public static final int KEYCODE_CTRL_RIGHT      = 114;
    /** Key code constant: Caps Lock modifier key. */
    public static final int KEYCODE_CAPS_LOCK       = 115;
    /** Key code constant: Scroll Lock key. */
    public static final int KEYCODE_SCROLL_LOCK     = 116;
    /** Key code constant: Left Meta modifier key. */
    public static final int KEYCODE_META_LEFT       = 117;
    /** Key code constant: Right Meta modifier key. */
    public static final int KEYCODE_META_RIGHT      = 118;
    /** Key code constant: Function modifier key. */
    public static final int KEYCODE_FUNCTION        = 119;
    /** Key code constant: System Request / Print Screen key. */
    public static final int KEYCODE_SYSRQ           = 120;
    /** Key code constant: Break / Pause key. */
    public static final int KEYCODE_BREAK           = 121;
    /** Key code constant: Home Movement key.
     * Used for scrolling or moving the cursor around to the start of a line
     * or to the top of a list. */
    public static final int KEYCODE_MOVE_HOME       = 122;
    /** Key code constant: End Movement key.
     * Used for scrolling or moving the cursor around to the end of a line
     * or to the bottom of a list. */
    public static final int KEYCODE_MOVE_END        = 123;
    /** Key code constant: Insert key.
     * Toggles insert / overwrite edit mode. */
    public static final int KEYCODE_INSERT          = 124;
    /** Key code constant: Forward key.
     * Navigates forward in the history stack.  Complement of {@link #KEYCODE_BACK}. */
    public static final int KEYCODE_FORWARD         = 125;
    /** Key code constant: Play media key. */
    public static final int KEYCODE_MEDIA_PLAY      = 126;
    /** Key code constant: Pause media key. */
    public static final int KEYCODE_MEDIA_PAUSE     = 127;
    /** Key code constant: Close media key.
     * May be used to close a CD tray, for example. */
    public static final int KEYCODE_MEDIA_CLOSE     = 128;
    /** Key code constant: Eject media key.
     * May be used to eject a CD tray, for example. */
    public static final int KEYCODE_MEDIA_EJECT     = 129;
    /** Key code constant: Record media key. */
    public static final int KEYCODE_MEDIA_RECORD    = 130;
    /** Key code constant: F1 key. */
    public static final int KEYCODE_F1              = 131;
    /** Key code constant: F2 key. */
    public static final int KEYCODE_F2              = 132;
    /** Key code constant: F3 key. */
    public static final int KEYCODE_F3              = 133;
    /** Key code constant: F4 key. */
    public static final int KEYCODE_F4              = 134;
    /** Key code constant: F5 key. */
    public static final int KEYCODE_F5              = 135;
    /** Key code constant: F6 key. */
    public static final int KEYCODE_F6              = 136;
    /** Key code constant: F7 key. */
    public static final int KEYCODE_F7              = 137;
    /** Key code constant: F8 key. */
    public static final int KEYCODE_F8              = 138;
    /** Key code constant: F9 key. */
    public static final int KEYCODE_F9              = 139;
    /** Key code constant: F10 key. */
    public static final int KEYCODE_F10             = 140;
    /** Key code constant: F11 key. */
    public static final int KEYCODE_F11             = 141;
    /** Key code constant: F12 key. */
    public static final int KEYCODE_F12             = 142;
    /** Key code constant: Num Lock modifier key.
     * This is the Num Lock key; it is different from {@link #KEYCODE_NUM}.
     * This key generally modifies the behavior of other keys on the numeric keypad. */
    public static final int KEYCODE_NUM_LOCK        = 143;
    /** Key code constant: Numeric keypad '0' key. */
    public static final int KEYCODE_NUMPAD_0        = 144;
    /** Key code constant: Numeric keypad '1' key. */
    public static final int KEYCODE_NUMPAD_1        = 145;
    /** Key code constant: Numeric keypad '2' key. */
    public static final int KEYCODE_NUMPAD_2        = 146;
    /** Key code constant: Numeric keypad '3' key. */
    public static final int KEYCODE_NUMPAD_3        = 147;
    /** Key code constant: Numeric keypad '4' key. */
    public static final int KEYCODE_NUMPAD_4        = 148;
    /** Key code constant: Numeric keypad '5' key. */
    public static final int KEYCODE_NUMPAD_5        = 149;
    /** Key code constant: Numeric keypad '6' key. */
    public static final int KEYCODE_NUMPAD_6        = 150;
    /** Key code constant: Numeric keypad '7' key. */
    public static final int KEYCODE_NUMPAD_7        = 151;
    /** Key code constant: Numeric keypad '8' key. */
    public static final int KEYCODE_NUMPAD_8        = 152;
    /** Key code constant: Numeric keypad '9' key. */
    public static final int KEYCODE_NUMPAD_9        = 153;
    /** Key code constant: Numeric keypad '/' key (for division). */
    public static final int KEYCODE_NUMPAD_DIVIDE   = 154;
    /** Key code constant: Numeric keypad '*' key (for multiplication). */
    public static final int KEYCODE_NUMPAD_MULTIPLY = 155;
    /** Key code constant: Numeric keypad '-' key (for subtraction). */
    public static final int KEYCODE_NUMPAD_SUBTRACT = 156;
    /** Key code constant: Numeric keypad '+' key (for addition). */
    public static final int KEYCODE_NUMPAD_ADD      = 157;
    /** Key code constant: Numeric keypad '.' key (for decimals or digit grouping). */
    public static final int KEYCODE_NUMPAD_DOT      = 158;
    /** Key code constant: Numeric keypad ',' key (for decimals or digit grouping). */
    public static final int KEYCODE_NUMPAD_COMMA    = 159;
    /** Key code constant: Numeric keypad Enter key. */
    public static final int KEYCODE_NUMPAD_ENTER    = 160;
    /** Key code constant: Numeric keypad '=' key. */
    public static final int KEYCODE_NUMPAD_EQUALS   = 161;
    /** Key code constant: Numeric keypad '(' key. */
    public static final int KEYCODE_NUMPAD_LEFT_PAREN = 162;
    /** Key code constant: Numeric keypad ')' key. */
    public static final int KEYCODE_NUMPAD_RIGHT_PAREN = 163;
    /** Key code constant: Volume Mute key.
     * Mutes the speaker, unlike {@link #KEYCODE_MUTE}.
     * This key should normally be implemented as a toggle such that the first press
     * mutes the speaker and the second press restores the original volume. */
    public static final int KEYCODE_VOLUME_MUTE     = 164;
    /** Key code constant: Info key.
     * Common on TV remotes to show additional information related to what is
     * currently being viewed. */
    public static final int KEYCODE_INFO            = 165;
    /** Key code constant: Channel up key.
     * On TV remotes, increments the television channel. */
    public static final int KEYCODE_CHANNEL_UP      = 166;
    /** Key code constant: Channel down key.
     * On TV remotes, decrements the television channel. */
    public static final int KEYCODE_CHANNEL_DOWN    = 167;
    /** Key code constant: Zoom in key. */
    public static final int KEYCODE_ZOOM_IN         = 168;
    /** Key code constant: Zoom out key. */
    public static final int KEYCODE_ZOOM_OUT        = 169;
    /** Key code constant: TV key.
     * On TV remotes, switches to viewing live TV. */
    public static final int KEYCODE_TV              = 170;
    /** Key code constant: Window key.
     * On TV remotes, toggles picture-in-picture mode or other windowing functions. */
    public static final int KEYCODE_WINDOW          = 171;
    /** Key code constant: Guide key.
     * On TV remotes, shows a programming guide. */
    public static final int KEYCODE_GUIDE           = 172;
    /** Key code constant: DVR key.
     * On some TV remotes, switches to a DVR mode for recorded shows. */
    public static final int KEYCODE_DVR             = 173;
    /** Key code constant: Bookmark key.
     * On some TV remotes, bookmarks content or web pages. */
    public static final int KEYCODE_BOOKMARK        = 174;
    /** Key code constant: Toggle captions key.
     * Switches the mode for closed-captioning text, for example during television shows. */
    public static final int KEYCODE_CAPTIONS        = 175;
    /** Key code constant: Settings key.
     * Starts the system settings activity. */
    public static final int KEYCODE_SETTINGS        = 176;
    /** Key code constant: TV power key.
     * On TV remotes, toggles the power on a television screen. */
    public static final int KEYCODE_TV_POWER        = 177;
    /** Key code constant: TV input key.
     * On TV remotes, switches the input on a television screen. */
    public static final int KEYCODE_TV_INPUT        = 178;
    /** Key code constant: Set-top-box power key.
     * On TV remotes, toggles the power on an external Set-top-box. */
    public static final int KEYCODE_STB_POWER       = 179;
    /** Key code constant: Set-top-box input key.
     * On TV remotes, switches the input mode on an external Set-top-box. */
    public static final int KEYCODE_STB_INPUT       = 180;
    /** Key code constant: A/V Receiver power key.
     * On TV remotes, toggles the power on an external A/V Receiver. */
    public static final int KEYCODE_AVR_POWER       = 181;
    /** Key code constant: A/V Receiver input key.
     * On TV remotes, switches the input mode on an external A/V Receiver. */
    public static final int KEYCODE_AVR_INPUT       = 182;
    /** Key code constant: Red "programmable" key.
     * On TV remotes, acts as a contextual/programmable key. */
    public static final int KEYCODE_PROG_RED        = 183;
    /** Key code constant: Green "programmable" key.
     * On TV remotes, actsas a contextual/programmable key. */
    public static final int KEYCODE_PROG_GREEN      = 184;
    /** Key code constant: Yellow "programmable" key.
     * On TV remotes, acts as a contextual/programmable key. */
    public static final int KEYCODE_PROG_YELLOW     = 185;
    /** Key code constant: Blue "programmable" key.
     * On TV remotes, acts as a contextual/programmable key. */
    public static final int KEYCODE_PROG_BLUE       = 186;

    private static final int LAST_KEYCODE           = KEYCODE_PROG_BLUE;

    private String[] mKeyCodes = new String[256];
    private String[] mAppKeyCodes = new String[256];

    private void initKeyCodes() {
        mKeyCodes[KEYCODE_DPAD_CENTER] = "\015";
        mKeyCodes[KEYCODE_DPAD_UP] = "\033[A";
        mKeyCodes[KEYCODE_DPAD_DOWN] = "\033[B";
        mKeyCodes[KEYCODE_DPAD_RIGHT] = "\033[C";
        mKeyCodes[KEYCODE_DPAD_LEFT] = "\033[D";
        mKeyCodes[KEYCODE_F1] = "\033[OP";
        mKeyCodes[KEYCODE_F2] = "\033[OQ";
        mKeyCodes[KEYCODE_F3] = "\033[OR";
        mKeyCodes[KEYCODE_F4] = "\033[OS";
        mKeyCodes[KEYCODE_F5] = "\033[15~";
        mKeyCodes[KEYCODE_F6] = "\033[17~";
        mKeyCodes[KEYCODE_F7] = "\033[18~";
        mKeyCodes[KEYCODE_F8] = "\033[19~";
        mKeyCodes[KEYCODE_F9] = "\033[20~";
        mKeyCodes[KEYCODE_F10] = "\033[21~";
        mKeyCodes[KEYCODE_F11] = "\033[23~";
        mKeyCodes[KEYCODE_F12] = "\033[24~";
        mKeyCodes[KEYCODE_SYSRQ] = "\033[32~"; // Sys Request / Print
        // Is this Scroll lock? mKeyCodes[Cancel] = "\033[33~";
        mKeyCodes[KEYCODE_BREAK] = "\033[34~"; // Pause/Break

        mKeyCodes[KEYCODE_TAB] = "\011";
        mKeyCodes[KEYCODE_ENTER] = "\015";
        mKeyCodes[KEYCODE_ESCAPE] = "\033";

        mKeyCodes[KEYCODE_INSERT] = "\033[2~";
        mKeyCodes[KEYCODE_FORWARD_DEL] = "\033[3~";
        mKeyCodes[KEYCODE_MOVE_HOME] = "\033[1~";
        mKeyCodes[KEYCODE_MOVE_END] = "\033[4~";
        mKeyCodes[KEYCODE_PAGE_UP] = "\033[5~";
        mKeyCodes[KEYCODE_PAGE_DOWN] = "\033[6~";
        mKeyCodes[KEYCODE_DEL]= "\177";
        mKeyCodes[KEYCODE_NUM_LOCK] = "\033OP";
        mKeyCodes[KEYCODE_NUMPAD_DIVIDE] = "/";
        mKeyCodes[KEYCODE_NUMPAD_MULTIPLY] = "*";
        mKeyCodes[KEYCODE_NUMPAD_SUBTRACT] = "-";
        mKeyCodes[KEYCODE_NUMPAD_ADD] = "+";
        mKeyCodes[KEYCODE_NUMPAD_ENTER] = "\015";
        mKeyCodes[KEYCODE_NUMPAD_EQUALS] = "=";
        mKeyCodes[KEYCODE_NUMPAD_DOT] = ".";
        mKeyCodes[KEYCODE_NUMPAD_COMMA] = ",";
        mKeyCodes[KEYCODE_NUMPAD_0] = "0";
        mKeyCodes[KEYCODE_NUMPAD_1] = "1";
        mKeyCodes[KEYCODE_NUMPAD_2] = "2";
        mKeyCodes[KEYCODE_NUMPAD_3] = "3";
        mKeyCodes[KEYCODE_NUMPAD_4] = "4";
        mKeyCodes[KEYCODE_NUMPAD_5] = "5";
        mKeyCodes[KEYCODE_NUMPAD_6] = "6";
        mKeyCodes[KEYCODE_NUMPAD_7] = "7";
        mKeyCodes[KEYCODE_NUMPAD_8] = "8";
        mKeyCodes[KEYCODE_NUMPAD_9] = "9";

        mAppKeyCodes[KEYCODE_DPAD_UP] = "\033OA";
        mAppKeyCodes[KEYCODE_DPAD_DOWN] = "\033OB";
        mAppKeyCodes[KEYCODE_DPAD_RIGHT] = "\033OC";
        mAppKeyCodes[KEYCODE_DPAD_LEFT] = "\033OD";
        mAppKeyCodes[KEYCODE_NUMPAD_DIVIDE] = "\033Oo";
        mAppKeyCodes[KEYCODE_NUMPAD_MULTIPLY] = "\033Oj";
        mAppKeyCodes[KEYCODE_NUMPAD_SUBTRACT] = "\033Om";
        mAppKeyCodes[KEYCODE_NUMPAD_ADD] = "\033Ok";
        mAppKeyCodes[KEYCODE_NUMPAD_ENTER] = "\033OM";
        mAppKeyCodes[KEYCODE_NUMPAD_EQUALS] = "\033OX";
        mAppKeyCodes[KEYCODE_NUMPAD_DOT] = "\033On";
        mAppKeyCodes[KEYCODE_NUMPAD_COMMA] = "\033Ol";
        mAppKeyCodes[KEYCODE_NUMPAD_0] = "\033Op";
        mAppKeyCodes[KEYCODE_NUMPAD_1] = "\033Oq";
        mAppKeyCodes[KEYCODE_NUMPAD_2] = "\033Or";
        mAppKeyCodes[KEYCODE_NUMPAD_3] = "\033Os";
        mAppKeyCodes[KEYCODE_NUMPAD_4] = "\033Ot";
        mAppKeyCodes[KEYCODE_NUMPAD_5] = "\033Ou";
        mAppKeyCodes[KEYCODE_NUMPAD_6] = "\033Ov";
        mAppKeyCodes[KEYCODE_NUMPAD_7] = "\033Ow";
        mAppKeyCodes[KEYCODE_NUMPAD_8] = "\033Ox";
        mAppKeyCodes[KEYCODE_NUMPAD_9] = "\033Oy";
    }

    /**
     * The state engine for a modifier key. Can be pressed, released, locked,
     * and so on.
     *
     */
    private class ModifierKey {

        private int mState;

        private static final int UNPRESSED = 0;

        private static final int PRESSED = 1;

        private static final int RELEASED = 2;

        private static final int USED = 3;

        private static final int LOCKED = 4;

        /**
         * Construct a modifier key. UNPRESSED by default.
         *
         */
        public ModifierKey() {
            mState = UNPRESSED;
        }

        public void onPress() {
            switch (mState) {
            case PRESSED:
                // This is a repeat before use
                break;
            case RELEASED:
                mState = LOCKED;
                break;
            case USED:
                // This is a repeat after use
                break;
            case LOCKED:
                mState = UNPRESSED;
                break;
            default:
                mState = PRESSED;
                break;
            }
        }

        public void onRelease() {
            switch (mState) {
            case USED:
                mState = UNPRESSED;
                break;
            case PRESSED:
                mState = RELEASED;
                break;
            default:
                // Leave state alone
                break;
            }
        }

        public void adjustAfterKeypress() {
            switch (mState) {
            case PRESSED:
                mState = USED;
                break;
            case RELEASED:
                mState = UNPRESSED;
                break;
            default:
                // Leave state alone
                break;
            }
        }

        public boolean isActive() {
            return mState != UNPRESSED;
        }
    }

    private ModifierKey mAltKey = new ModifierKey();

    private ModifierKey mCapKey = new ModifierKey();

    private ModifierKey mControlKey = new ModifierKey();

    private ModifierKey mFnKey = new ModifierKey();

    private boolean mCapsLock;

    static public final int KEYCODE_OFFSET = 1000;

    /**
     * Construct a term key listener.
     *
     */
    public TermKeyListener() {
        initKeyCodes();
    }

    public void handleControlKey(boolean down) {
        if (down) {
            mControlKey.onPress();
        } else {
            mControlKey.onRelease();
        }
    }

    public void handleFnKey(boolean down) {
        if (down) {
            mFnKey.onPress();
        } else {
            mFnKey.onRelease();
        }
    }

    public int mapControlChar(int ch) {
        int result = ch;
        if (mControlKey.isActive()) {
            // Search is the control key.
            if (result >= 'a' && result <= 'z') {
                result = (char) (result - 'a' + '\001');
            } else if (result >= '0' && result <= '9') {
                result = (char) (result - '0' + '\001');
            } else if (result == ' ') {
                result = 0;
            } else if (result == '[') {
                result = 27;
            } else if (result == '\\') {
                result = 28;
<<<<<<< HEAD
            } else if ((result == ']') || (result == '4')) {
                result = 29;
            } else if ((result == '^') || (result == '3')) {
                result = 30; // control-^
            } else if ((result == '_') || (result == '2')) {
=======
            } else if (result == ']') {
                result = 29;
            } else if (result == '^') {
                result = 30; // control-^
            } else if (result == '_') {
>>>>>>> df515f5c
                result = 31;
            } else if ((result == '5')) {
                result = '|';
            } else if ((result == '6')) {
                result = KEYCODE_OFFSET + KeyEvent.KEYCODE_DPAD_LEFT;
            } else if ((result == '7')) {
                result = KEYCODE_OFFSET + KeyEvent.KEYCODE_DPAD_DOWN;
            } else if ((result == '8')) {
                result = KEYCODE_OFFSET + KeyEvent.KEYCODE_DPAD_UP;
            } else if ((result == '9')) {
                result = KEYCODE_OFFSET + KeyEvent.KEYCODE_DPAD_RIGHT;
            }
        } else if (mFnKey.isActive()) {
            if (result == 'w') {
                result = KEYCODE_OFFSET + KeyEvent.KEYCODE_DPAD_UP;
            } else if (result == 'a') {
                result = KEYCODE_OFFSET + KeyEvent.KEYCODE_DPAD_LEFT;
            } else if (result == 's') {
                result = KEYCODE_OFFSET + KeyEvent.KEYCODE_DPAD_DOWN;
            } else if (result == 'd') {
                result = KEYCODE_OFFSET + KeyEvent.KEYCODE_DPAD_RIGHT;
            } else if (result == 'p') {
                result = KEYCODE_OFFSET + TermKeyListener.KEYCODE_PAGE_UP;
            } else if (result == 'n') {
                result = KEYCODE_OFFSET + TermKeyListener.KEYCODE_PAGE_DOWN;
            } else if (result == 't') {
                result = KEYCODE_OFFSET + KeyEvent.KEYCODE_TAB;
            } else if (result == 'l') {
                result = '|';
            } else if (result == 'u') {
                result = '_';
            } else if (result == 'e') {
                result = 27; // ^[ (Esc)
            } else if (result == '.') {
                result = 28; // ^\
            } else if (result == '4') {
                result = 29; // ^]
            } else if (result == '3') {
                result = 30; // control-^
            } else if (result == '2') {
                result = 31; // ^_
            }
        }

        if (result > -1) {
            mAltKey.adjustAfterKeypress();
            mCapKey.adjustAfterKeypress();
            mControlKey.adjustAfterKeypress();
            mFnKey.adjustAfterKeypress();
        }

        return result;
    }

    /**
     * Handle a keyDown event.
     *
     * @param keyCode the keycode of the keyDown event
     *
     */
    public void keyDown(int keyCode, KeyEvent event, OutputStream out, boolean appMode) throws IOException {
        if (handleKeyCode(keyCode, out, appMode)) {
            return;
        }
        int result = -1;
        switch (keyCode) {
        case KeyEvent.KEYCODE_ALT_RIGHT:
        case KeyEvent.KEYCODE_ALT_LEFT:
            mAltKey.onPress();
            break;

        case KeyEvent.KEYCODE_SHIFT_LEFT:
        case KeyEvent.KEYCODE_SHIFT_RIGHT:
            mCapKey.onPress();
            break;

        case KEYCODE_CTRL_LEFT:
        case KEYCODE_CTRL_RIGHT:
            mControlKey.onPress();
            break;

        case KEYCODE_CAPS_LOCK:
            if (event.getRepeatCount() == 0) {
                mCapsLock = !mCapsLock;
            }
            break;

        default: {
            result = event.getUnicodeChar(
                   (mCapKey.isActive() || mCapsLock ? KeyEvent.META_SHIFT_ON : 0) |
                   (mAltKey.isActive() ? KeyEvent.META_ALT_ON : 0));
            break;
            }
        }

        result = mapControlChar(result);

        if (result >= KEYCODE_OFFSET) {
            handleKeyCode(result - KEYCODE_OFFSET, out, appMode);
        } else if (result >= 0) {
            out.write(result);
        }
    }

<<<<<<< HEAD
    private boolean handleKeyCode(int keyCode, OutputStream out, boolean appMode) throws IOException {
=======
    public boolean handleKeyCode(int keyCode, OutputStream out, boolean appMode) throws IOException {
>>>>>>> df515f5c
        if (keyCode >= 0 && keyCode < mKeyCodes.length) {
            String code = null;
            if (appMode) {
                code = mAppKeyCodes[keyCode];
            }
            if (code == null) {
                code = mKeyCodes[keyCode];
            }
            if (code != null) {
                int length = code.length();
                for (int i = 0; i < length; i++) {
                    out.write(code.charAt(i));
                }
                return true;
            }
        }
        return false;
    }

    /**
     * Handle a keyUp event.
     *
     * @param keyCode the keyCode of the keyUp event
     */
    public void keyUp(int keyCode) {
        switch (keyCode) {
        case KeyEvent.KEYCODE_ALT_LEFT:
        case KeyEvent.KEYCODE_ALT_RIGHT:
            mAltKey.onRelease();
            break;
        case KeyEvent.KEYCODE_SHIFT_LEFT:
        case KeyEvent.KEYCODE_SHIFT_RIGHT:
            mCapKey.onRelease();
            break;

        case KEYCODE_CTRL_LEFT:
        case KEYCODE_CTRL_RIGHT:
            mControlKey.onRelease();
            break;

        default:
            // Ignore other keyUps
            break;
        }
    }
}<|MERGE_RESOLUTION|>--- conflicted
+++ resolved
@@ -61,18 +61,12 @@
 import android.view.WindowManager;
 import android.view.inputmethod.BaseInputConnection;
 import android.view.inputmethod.CompletionInfo;
-<<<<<<< HEAD
-=======
-import android.view.inputmethod.CorrectionInfo;
->>>>>>> df515f5c
 import android.view.inputmethod.EditorInfo;
 import android.view.inputmethod.ExtractedText;
 import android.view.inputmethod.ExtractedTextRequest;
 import android.view.inputmethod.InputConnection;
 import android.view.inputmethod.InputMethodManager;
 import android.widget.TextView;
-<<<<<<< HEAD
-=======
 
 import android.content.ComponentName;
 import android.content.Intent;
@@ -82,7 +76,6 @@
 
 import android.net.wifi.WifiManager;
 import android.os.PowerManager;
->>>>>>> df515f5c
 
 /**
  * A terminal emulator activity.
@@ -156,10 +149,7 @@
     private int mFontSize = 9;
     private int mColorId = 2;
     private int mControlKeyId = 5; // Default to Volume Down
-<<<<<<< HEAD
-=======
     private int mFnKeyId = 4; // Default to Volume Up
->>>>>>> df515f5c
     private int mUseCookedIME = 0;
 
     private static final String STATUSBAR_KEY = "statusbar";
@@ -194,8 +184,6 @@
     };
     private static final String[] CONTROL_KEY_NAME = {
         "Ball", "@", "Left-Alt", "Right-Alt", "Vol-Up", "Vol-Dn", "Camera"
-<<<<<<< HEAD
-=======
     };
     private static final int[] FN_KEY_SCHEMES = {
         KeyEvent.KEYCODE_DPAD_CENTER,
@@ -208,7 +196,6 @@
     };
     private static final String[] FN_KEY_NAME = {
         "Ball", "@", "Left-Alt", "Right-Alt", "Vol-Up", "Vol-Dn", "Camera"
->>>>>>> df515f5c
     };
 
     private int mControlKeyCode;
@@ -666,18 +653,6 @@
             setTitle("Press " + controlKey + " and Key").
             setMessage(controlKey + " Space : Control-@ (NUL)\n"
                     + controlKey + " A..Z : Control-A..Z\n"
-<<<<<<< HEAD
-                    + controlKey + " 1 : Control-[ (ESC)\n"
-                    + controlKey + " 2 : Control-_\n"
-                    + controlKey + " 3 : Control-^\n"
-                    + controlKey + " 4 : Control-]\n"
-                    + controlKey + " 5 : | (pipe)\n"
-                    + controlKey + " 6 : Left arrow\n"
-                    + controlKey + " 7 : Down arrow\n"
-                    + controlKey + " 8 : Up arrow\n"
-                    + controlKey + " 9 : Right arrow\n"
-                    + controlKey + " . : Control-\\"
-=======
                     + controlKey + " 0..9 : Control-0..9\n"
                     + fnKey + " W : Up\n"
                     + fnKey + " A : Left\n"
@@ -693,7 +668,6 @@
                     + fnKey + " 2 : Control-_\n"
                     + fnKey + " 3 : Control-^\n"
                     + fnKey + " 4 : Control-]"
->>>>>>> df515f5c
                     ).show();
      }
 
@@ -1203,21 +1177,12 @@
 
     public String getTranscriptText() {
         return internalGetTranscriptText(true, 0, -mActiveTranscriptRows, mColumns, mScreenRows);
-<<<<<<< HEAD
     }
 
     public String getSelectedText(int selX1, int selY1, int selX2, int selY2) {
         return internalGetTranscriptText(true, selX1, selY1, selX2, selY2);
     }
 
-=======
-    }
-
-    public String getSelectedText(int selX1, int selY1, int selX2, int selY2) {
-        return internalGetTranscriptText(true, selX1, selY1, selX2, selY2);
-    }
-
->>>>>>> df515f5c
     private String internalGetTranscriptText(boolean stripColors, int selX1, int selY1, int selX2, int selY2) {
         StringBuilder builder = new StringBuilder();
         char[] rowBuffer = mRowBuffer;
@@ -2999,11 +2964,8 @@
             private int mCursor;
             private int mComposingTextStart;
             private int mComposingTextEnd;
-<<<<<<< HEAD
-=======
             private int mSelectedTextStart;
             private int mSelectedTextEnd;
->>>>>>> df515f5c
 
             private void sendChar(int c) {
                 try {
@@ -3030,11 +2992,8 @@
                 int result = mKeyListener.mapControlChar(c);
                 if (result < TermKeyListener.KEYCODE_OFFSET) {
                     mTermOut.write(result);
-<<<<<<< HEAD
-=======
                 } else {
                     mKeyListener.handleKeyCode(result - TermKeyListener.KEYCODE_OFFSET, mTermOut, getKeypadApplicationMode());
->>>>>>> df515f5c
                 }
             }
 
@@ -3142,16 +3101,6 @@
                 return true;
             }
 
-<<<<<<< HEAD
-=======
-            public boolean commitCorrection (CorrectionInfo correctionInfo) {
-                if (Term.LOG_IME) {
-                    Log.w(TAG, "commitCorrection");
-                }
-                return true;
-            }
-
->>>>>>> df515f5c
             public boolean commitText(CharSequence text, int newCursorPosition) {
                 if (Term.LOG_IME) {
                     Log.w(TAG, "commitText(\"" + text + "\", " + newCursorPosition + ")");
@@ -3230,11 +3179,6 @@
                 return true;
             }
 
-<<<<<<< HEAD
-            public boolean setSelection(int arg0, int arg1) {
-                if (Term.LOG_IME) {
-                    Log.w(TAG, "setSelection" + arg0 + "," + arg1);
-=======
             public boolean setSelection(int start, int end) {
                 if (Term.LOG_IME) {
                     Log.w(TAG, "setSelection" + start + "," + end);
@@ -3247,19 +3191,11 @@
                     mSelectedTextStart = start;
                     mSelectedTextEnd = end;
                     mCursor = start;
->>>>>>> df515f5c
                 }
                 return true;
             }
 
             public boolean setComposingRegion(int start, int end) {
-<<<<<<< HEAD
-                return true;
-            }
-	    
-            public CharSequence getSelectedText(int flags) {
-                return null;
-=======
                 if (Term.LOG_IME) {
                     Log.w(TAG, "setComposingRegion " + start + "," + end);
                 }
@@ -3269,7 +3205,6 @@
                     mComposingTextEnd = end;
                 }
                 return true;
->>>>>>> df515f5c
             }
 
             public CharSequence getSelectedText(int flags) {
@@ -4458,19 +4393,11 @@
                 result = 27;
             } else if (result == '\\') {
                 result = 28;
-<<<<<<< HEAD
-            } else if ((result == ']') || (result == '4')) {
-                result = 29;
-            } else if ((result == '^') || (result == '3')) {
-                result = 30; // control-^
-            } else if ((result == '_') || (result == '2')) {
-=======
             } else if (result == ']') {
                 result = 29;
             } else if (result == '^') {
                 result = 30; // control-^
             } else if (result == '_') {
->>>>>>> df515f5c
                 result = 31;
             } else if ((result == '5')) {
                 result = '|';
@@ -4575,11 +4502,7 @@
         }
     }
 
-<<<<<<< HEAD
-    private boolean handleKeyCode(int keyCode, OutputStream out, boolean appMode) throws IOException {
-=======
     public boolean handleKeyCode(int keyCode, OutputStream out, boolean appMode) throws IOException {
->>>>>>> df515f5c
         if (keyCode >= 0 && keyCode < mKeyCodes.length) {
             String code = null;
             if (appMode) {
