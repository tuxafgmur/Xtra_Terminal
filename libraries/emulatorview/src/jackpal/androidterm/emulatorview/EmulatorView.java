--- conflicted
+++ resolved
@@ -41,12 +41,8 @@
 import android.view.inputmethod.ExtractedText;
 import android.view.inputmethod.ExtractedTextRequest;
 import android.view.inputmethod.InputConnection;
-<<<<<<< HEAD
 import android.widget.Scroller;
-=======
-
 import jackpal.androidterm.emulatorview.compat.AndroidCompat;
->>>>>>> 4f62da86
 
 /**
  * A view on a {@link TermSession}.  Displays the terminal emulator's screen,
@@ -381,13 +377,9 @@
         outAttrs.inputType = mUseCookedIme ?
                 EditorInfo.TYPE_CLASS_TEXT :
                 EditorInfo.TYPE_NULL;
-<<<<<<< HEAD
         return new BaseInputConnection(this, true) {
-=======
-        return new InputConnection() {
             TermKeyListener mKeyListener = new TermKeyListener(mControlKeyCode, mFnKeyCode, mBackKeyCharacter, mAltSendsEsc, getKeypadApplicationMode());
             private boolean mInBatchEdit;
->>>>>>> 4f62da86
             /**
              * Used to handle composing text requests
              */
@@ -1278,608 +1270,4 @@
         mAltSendsEsc = flag;
         mTermKeyListener = new TermKeyListener(mControlKeyCode, mFnKeyCode, mBackKeyCharacter, mAltSendsEsc, getKeypadApplicationMode());
     }
-<<<<<<< HEAD
-=======
-}
-
-abstract class BaseTextRenderer implements TextRenderer {
-    protected int[] mForePaint = {
-            0xff000000, // Black
-            0xffcc0000, // Red
-            0xff00cc00, // green
-            0xffcccc00, // yellow
-            0xff0000cc, // blue
-            0xffcc00cc, // magenta
-            0xff00cccc, // cyan
-            0xffcccccc, // "white"/light gray -- is overridden by constructor
-            0xff666666, // bright black/dark gray
-            0xffff0000, // red
-            0xff00ff00, // green
-            0xffffff00, // yellow
-            0xff0000ff, // blue
-            0xffff00ff, // magenta
-            0xff00ffff, // cyan
-            0xffffffff  // white
-    };
-    protected int[] mBackPaint = {
-            0xff000000, // Black -- is overridden by constructor
-            0xffcc0000, // Red
-            0xff00cc00, // green
-            0xffcccc00, // yellow
-            0xff0000cc, // blue
-            0xffff00cc, // magenta
-            0xff00cccc, // cyan
-            0xffffffff  // white
-    };
-    protected final static int mCursorPaint = 0xff808080;
-    static final ColorScheme defaultColorScheme =
-            new ColorScheme(7, 0xffcccccc, 0, 0xff000000);
-
-    public BaseTextRenderer(ColorScheme scheme) {
-        if (scheme == null) {
-            scheme = defaultColorScheme;
-        }
-        setDefaultColors(scheme.getForeColorIndex(), scheme.getForeColor(),
-                scheme.getBackColorIndex(), scheme.getBackColor());
-    }
-
-    private void setDefaultColors(int forePaintIndex, int forePaintColor,
-            int backPaintIndex, int backPaintColor) {
-        mForePaint[forePaintIndex] = forePaintColor;
-        mBackPaint[backPaintIndex] = backPaintColor;
-    }
-}
-
-class Bitmap4x8FontRenderer extends BaseTextRenderer {
-    private final static int kCharacterWidth = 4;
-    private final static int kCharacterHeight = 8;
-    private Bitmap mFont;
-    private int mCurrentForeColor;
-    private int mCurrentBackColor;
-    private float[] mColorMatrix;
-    private Paint mPaint;
-    private static final float BYTE_SCALE = 1.0f / 255.0f;
-
-    public Bitmap4x8FontRenderer(Resources resources, ColorScheme scheme) {
-        super(scheme);
-        int fontResource = AndroidCompat.SDK <= 3 ? R.drawable.atari_small
-                : R.drawable.atari_small_nodpi;
-        mFont = BitmapFactory.decodeResource(resources,fontResource);
-        mPaint = new Paint();
-        mPaint.setXfermode(new PorterDuffXfermode(PorterDuff.Mode.SRC_IN));
-    }
-
-    public float getCharacterWidth() {
-        return kCharacterWidth;
-    }
-
-    public int getCharacterHeight() {
-        return kCharacterHeight;
-    }
-
-    public int getTopMargin() {
-        return 0;
-    }
-
-    public void drawTextRun(Canvas canvas, float x, float y,
-            int lineOffset, int runWidth, char[] text, int index, int count,
-            boolean cursor, int foreColor, int backColor) {
-        setColorMatrix(mForePaint[foreColor],
-                cursor ? mCursorPaint : mBackPaint[backColor & 7]);
-        int destX = (int) x + kCharacterWidth * lineOffset;
-        int destY = (int) y;
-        Rect srcRect = new Rect();
-        Rect destRect = new Rect();
-        destRect.top = (destY - kCharacterHeight);
-        destRect.bottom = destY;
-        for(int i = 0; i < count; i++) {
-            // XXX No Unicode support in bitmap font
-            char c = (char) (text[i + index] & 0xff);
-            if ((cursor || (c != 32)) && (c < 128)) {
-                int cellX = c & 31;
-                int cellY = (c >> 5) & 3;
-                int srcX = cellX * kCharacterWidth;
-                int srcY = cellY * kCharacterHeight;
-                srcRect.set(srcX, srcY,
-                        srcX + kCharacterWidth, srcY + kCharacterHeight);
-                destRect.left = destX;
-                destRect.right = destX + kCharacterWidth;
-                canvas.drawBitmap(mFont, srcRect, destRect, mPaint);
-            }
-            destX += kCharacterWidth;
-        }
-    }
-
-    private void setColorMatrix(int foreColor, int backColor) {
-        if ((foreColor != mCurrentForeColor)
-                || (backColor != mCurrentBackColor)
-                || (mColorMatrix == null)) {
-            mCurrentForeColor = foreColor;
-            mCurrentBackColor = backColor;
-            if (mColorMatrix == null) {
-                mColorMatrix = new float[20];
-                mColorMatrix[18] = 1.0f; // Just copy Alpha
-            }
-            for (int component = 0; component < 3; component++) {
-                int rightShift = (2 - component) << 3;
-                int fore = 0xff & (foreColor >> rightShift);
-                int back = 0xff & (backColor >> rightShift);
-                int delta = back - fore;
-                mColorMatrix[component * 6] = delta * BYTE_SCALE;
-                mColorMatrix[component * 5 + 4] = fore;
-            }
-            mPaint.setColorFilter(new ColorMatrixColorFilter(mColorMatrix));
-        }
-    }
-}
-
-class PaintRenderer extends BaseTextRenderer {
-    public PaintRenderer(int fontSize, ColorScheme scheme) {
-        super(scheme);
-        mTextPaint = new Paint();
-        mTextPaint.setTypeface(Typeface.MONOSPACE);
-        mTextPaint.setAntiAlias(true);
-        mTextPaint.setTextSize(fontSize);
-
-        mCharHeight = (int) FloatMath.ceil(mTextPaint.getFontSpacing());
-        mCharAscent = (int) FloatMath.ceil(mTextPaint.ascent());
-        mCharDescent = mCharHeight + mCharAscent;
-        mCharWidth = mTextPaint.measureText(EXAMPLE_CHAR, 0, 1);
-    }
-
-    public void drawTextRun(Canvas canvas, float x, float y, int lineOffset,
-            int runWidth, char[] text, int index, int count,
-            boolean cursor, int foreColor, int backColor) {
-        if (cursor) {
-            mTextPaint.setColor(mCursorPaint);
-        } else {
-            mTextPaint.setColor(mBackPaint[backColor & 0x7]);
-        }
-        float left = x + lineOffset * mCharWidth;
-        canvas.drawRect(left, y + mCharAscent - mCharDescent,
-                left + runWidth * mCharWidth, y,
-                mTextPaint);
-        boolean bold = ( foreColor & 0x8 ) != 0;
-        boolean underline = (backColor & 0x8) != 0;
-        if (bold) {
-            mTextPaint.setFakeBoldText(true);
-        }
-        if (underline) {
-            mTextPaint.setUnderlineText(true);
-        }
-        mTextPaint.setColor(mForePaint[foreColor]);
-        canvas.drawText(text, index, count, left, y - mCharDescent, mTextPaint);
-        if (bold) {
-            mTextPaint.setFakeBoldText(false);
-        }
-        if (underline) {
-            mTextPaint.setUnderlineText(false);
-        }
-    }
-
-    public int getCharacterHeight() {
-        return mCharHeight;
-    }
-
-    public float getCharacterWidth() {
-        return mCharWidth;
-    }
-
-    public int getTopMargin() {
-        return mCharDescent;
-    }
-
-
-    private Paint mTextPaint;
-    private float mCharWidth;
-    private int mCharHeight;
-    private int mCharAscent;
-    private int mCharDescent;
-    private static final char[] EXAMPLE_CHAR = {'X'};
-    }
-
-class TermKeyListener {
-    /**
-     * This class is responsible for the handling of key events. It consumes
-     * key events and when the key events generate characters, then one or more are made
-     * available for consumption.
-     */
-
-    private final ModifierKey mControlKey;
-    private final ModifierKey mFnKey;
-    private final ModifierKey mCapsKey;
-    private final ModifierKey mAltKey;
-    private final int mBackBehavior;
-    private final boolean mAllowToggle;
-    private final boolean mAppMode;
-    private byte[] mCharcodes;
-    private boolean mAltSendsEscape;
-    private Integer mDeadChar;
-
-    TermKeyListener(int controlKey, int fnKey, int backBehavior, boolean altSendsEscape, boolean appMode) {
-        mAppMode = appMode;
-        mControlKey = new ModifierKey(controlKey);
-        mFnKey = new ModifierKey(fnKey);
-        mAltKey = new ModifierKey(KeyEvent.KEYCODE_ALT_LEFT);
-        mCapsKey = new ModifierKey(KeyEvent.KEYCODE_CAPS_LOCK);
-        mBackBehavior = backBehavior;
-        mAllowToggle = false;
-        mAltSendsEscape = altSendsEscape;
-        this.resetKeys();
-    }
-
-    public void handleControlKey(boolean down) {
-        mControlKey.handleModifierKey(down);
-    }
-
-    public void handleFnKey(boolean down) {
-        mFnKey.handleModifierKey(down);
-    }
-    /**
-     * Resets the KeyStateMachine into its default state
-     *
-     */
-    public void resetKeys() {
-        mControlKey.reset();
-        mFnKey.reset();
-        mCapsKey.reset();
-        mAltKey.reset();
-        mCharcodes = null;
-    }
-
-    /**
-     * Returns the effective state of the metakeys as a bitvector.
-     *
-     * This method does not change the state of the KeyStateMachine. It strictly
-     * combines the stored modifier key state with the MetaState bitvector
-     * passed in.
-     */
-
-    public int getEffectiveMetaState(int metaState) {
-        boolean effectiveCaps = mAllowToggle && mCapsKey.isActive();
-        boolean effectiveAlt = mAllowToggle && mAltKey.isActive();
-        boolean effectiveCtrl = mAllowToggle && mControlKey.isActive();
-        boolean effectiveFn = mAllowToggle && mFnKey.isActive();
-        // this construct ors the META states together depending on the booleans
-        // for google foo the ? is called the ternary operator.
-        // I prefer it because it forces me to supply an alternative to the
-        // consequence
-        // of the condition.
-        return metaState | (effectiveCaps ? KeyEvent.META_SHIFT_MASK : 0)
-                | (effectiveAlt ? KeyEvent.META_ALT_MASK : 0)
-                | (effectiveCtrl ? KeyEvent.META_CTRL_MASK : 0)
-                | (effectiveFn ? KeyEvent.META_FUNCTION_ON : 0);
-    }
-
-    /**
-     * returns true when the KeyEvent e is the conclusion of a key sequence and
-     * a character sequence can be generated. The character sequence is then
-     * stored in mCharSequence. When a new KeyEvent sequenced has commenced then
-     * mCharSequence is truncated.
-     *
-     * @return boolean.
-     */
-
-//    private static final ByteBuffer BYTE_TO_INT = ByteBuffer.allocate(8);
-    private static final byte ESC = 0x1b;
-
-
-    private static int packKeyCode(int keyCode) {
-        return keyCode + C.KEYCODE_OFFSET;
-    }
-
-    private static int unpackCharCode(int charCode) {
-        return charCode - C.KEYCODE_OFFSET;
-    }
-
-    private static boolean isPackedCharCode(int charCode) {
-        return (charCode >= C.KEYCODE_OFFSET);
-    }
-
-    private static String handleSpecialKeyCode(int packedCharCode, boolean appMode) {
-        //the keycode is packed by mapControlChar(). Since it doesn't map to a single char, but to a
-        //String it needs to be handled here.
-        //Depending on the app mode.
-        String code = null;
-        int specialKeyCode = unpackCharCode(packedCharCode) ;
-        if (specialKeyCode >= 0 && specialKeyCode < C.specialKeyCharSeq.length) {
-            if (appMode) {
-                code = C.appSpecialKeyCharSeq[specialKeyCode];
-            }
-            if (code == null) {
-                code = C.specialKeyCharSeq[specialKeyCode];
-            }
-        }
-        return code;
-    }
-
-    public int mapControlChars(int c) {
-        int effectiveChar;
-        if (mControlKey.isActive()) {
-            effectiveChar = mapControlChar(c);
-        } else if (mFnKey.isActive()) {
-            effectiveChar = mapFnChar(c);
-        } else {
-            effectiveChar = c;
-        }
-        return effectiveChar;
-    }
-
-    public int mapControlChar(int charCode) {
-        // Search is the control key.
-        return
-        (charCode >= 'a' && charCode <= 'z') ?
-            (char) (charCode - 'a' + '\001') :
-        (charCode >= 'A' && charCode <= 'Z') ?
-            (char) (charCode - 'A' + '\001') :
-        (charCode == ' ' || charCode == '2') ?
-            0 :
-        (charCode == '[' || charCode == '3') ?
-            27 : // ^[ (Esc)
-        (charCode == '\\' || charCode == '4') ?
-            28 :
-        (charCode == ']' || charCode == '5') ?
-            29 :
-        (charCode == '^' || charCode == '6') ?
-            30 : // control-^
-        (charCode == '_' || charCode == '7') ?
-            31 :
-        (charCode == '8') ?
-            127 : // DEL
-        (charCode == '9') ?
-            C.KEYCODE_OFFSET + C.KEYCODE_F11:
-        (charCode == '0') ?
-            C.KEYCODE_OFFSET + C.KEYCODE_F12:
-            charCode;
-    }
-
-    private int mapFnChar(int charCode) {
-        return (charCode == 'w' || charCode == 'W') ?
-            C.KEYCODE_OFFSET + KeyEvent.KEYCODE_DPAD_UP:
-         (charCode == 'a' || charCode == 'A') ?
-            C.KEYCODE_OFFSET + KeyEvent.KEYCODE_DPAD_LEFT:
-         (charCode == 's' || charCode == 'S') ?
-            C.KEYCODE_OFFSET + KeyEvent.KEYCODE_DPAD_DOWN:
-         (charCode == 'd' || charCode == 'D') ?
-            C.KEYCODE_OFFSET + KeyEvent.KEYCODE_DPAD_RIGHT:
-         (charCode == 'p' || charCode == 'P') ?
-            C.KEYCODE_OFFSET + C.KEYCODE_PAGE_UP:
-         (charCode == 'n' || charCode == 'N') ?
-            C.KEYCODE_OFFSET + C.KEYCODE_PAGE_DOWN:
-         (charCode == 't' || charCode == 'T') ?
-            C.KEYCODE_OFFSET + KeyEvent.KEYCODE_TAB:
-         (charCode == 'l' || charCode == 'L') ?
-            '|':
-         (charCode == 'u' || charCode == 'U') ?
-            '_':
-         (charCode == 'e' || charCode == 'E') ?
-            27: // ^[ (Esc)
-         (charCode == '.') ?
-            28: // ^\
-         (charCode > '0' && charCode <= '9') ?
-            // F1-F9
-            (char)(charCode + C.KEYCODE_OFFSET + C.KEYCODE_F1 - 1):
-         (charCode == '0') ?
-            C.KEYCODE_OFFSET + C.KEYCODE_F10:
-         (charCode == 'i' || charCode == 'I') ?
-            C.KEYCODE_OFFSET + C.KEYCODE_INSERT:
-         (charCode == 'x' || charCode == 'X') ?
-            C.KEYCODE_OFFSET + C.KEYCODE_FORWARD_DEL:
-         (charCode == 'h' || charCode == 'H') ?
-            C.KEYCODE_OFFSET + C.KEYCODE_MOVE_HOME:
-         (charCode == 'f' || charCode == 'F') ?
-            C.KEYCODE_OFFSET + C.KEYCODE_MOVE_END:
-            charCode;
-    }
-
-    private boolean ctrlActive(int metaState) {
-        return mControlKey.isActive() || ((metaState & KeyEvent.META_CTRL_ON) != 0);
-    }
-
-    private boolean fnActive(int metaState) {
-        return mFnKey.isActive() || ((metaState & KeyEvent.META_FUNCTION_ON) != 0);
-    }
-
-    private static final int NO_CHAR = KeyCharacterMap.COMBINING_ACCENT;
-
-    private int handleDeadKey(KeyEvent e, int metaState, int masks) {
-        int charcode;
-        int charCode = e.getUnicodeChar(metaState & (~masks));
-        if ((charCode & KeyCharacterMap.COMBINING_ACCENT) != 0) {
-            mDeadChar = charCode;
-            charcode = NO_CHAR;
-        } else if (mDeadChar != null) {
-            int c = KeyEvent.getDeadChar(mDeadChar, charCode);
-            charcode = (c != 0) ? NO_CHAR : c;
-            mDeadChar = null;
-        } else if (charCode == 0) {
-            charcode = NO_CHAR;
-        } else {
-            charcode = (ctrlActive(metaState) ?
-                    mapControlChar(charCode) :
-                fnActive(metaState) ? mapFnChar(charCode) :
-                    charCode);
-            assert(charcode != NO_CHAR);
-        }
-        return charcode;
-    }
-
-    private boolean handleCharEvent(KeyEvent e) {
-        int metaState = getEffectiveMetaState(e.getMetaState());
-        //The CTRL Key must be masked when using e.getUnicodeChar() for some reason.
-        //FIXME Please document why CTRL must be masked.
-        //We want to mask the Alt key because of the mAltSendsEscape flag, but only when Alt is pressed.
-        boolean prefixEscFlag = (mAltSendsEscape && ((metaState & KeyEvent.META_ALT_MASK) != 0));
-        int unicodeMask = KeyEvent.META_CTRL_MASK | (prefixEscFlag ? KeyEvent.META_ALT_MASK : 0);
-        byte[] directMapping = lookupDirectMap(packKeyCode(e.getKeyCode()), mAppMode, prefixEscFlag);
-        if (directMapping != null) { // don't handle the key event any further when there is a direct map entry.
-            mCharcodes = directMapping;
-        } else if (e.getKeyCode() == KeyEvent.KEYCODE_BACK) {
-            mCharcodes = new byte[] { (byte) mBackBehavior };
-        } else {
-            int charCode = handleDeadKey(e, metaState, unicodeMask);
-            mCharcodes = lookupDirectMap(charCode, mAppMode, prefixEscFlag);
-        }
-        return true;
-    }
-
-    public static byte[] lookupDirectMap(int charCode, boolean appMode, boolean prefixEsc) {
-        ArrayList<Byte> escSeq = new ArrayList<Byte>();
-        if (isPackedCharCode(charCode)) {
-            String data = handleSpecialKeyCode(charCode, appMode);
-            if (data != null) {
-                try {
-                    byte[] x = data.getBytes("UTF-8");
-                    if (prefixEsc) { escSeq.add(ESC); }
-                    for (int i=0; i<x.length; i++) {
-                        escSeq.add(x[i]);
-                    }
-                } catch (UnsupportedEncodingException ex) {
-                    //ignore
-                }
-            } else {
-                escSeq = null;
-            }
-        } else if (charCode != NO_CHAR) {
-            if (prefixEsc) { escSeq.add(ESC); }
-            escSeq.add((byte) charCode);
-        } else {
-            escSeq = null;
-        }
-        byte[] data = null;
-        if (escSeq != null) {
-            data = new byte[escSeq.size()];
-            int i = 0;
-            for (byte e: escSeq) {
-                data[i++] = e;
-            }
-        }
-        return data;
-    }
-
-    public byte[] getCharSequence() {
-        return mCharcodes;
-    }
-
-    public boolean keyDown(KeyEvent e) {
-        final int keycode = e.getKeyCode();
-        return mCapsKey.handleModifierKey(keycode, true)
-                || mAltKey.handleModifierKey(keycode, true)
-                || mFnKey.handleModifierKey(keycode, true)
-                || mControlKey.handleModifierKey(keycode, true)
-                || handleCharEvent(e);
-    }
-
-    public boolean keyUp(KeyEvent e) {
-        final int keycode = e.getKeyCode();
-        return mCapsKey.handleModifierKey(keycode, false)
-                || mAltKey.handleModifierKey(keycode, false)
-                || mFnKey.handleModifierKey(keycode, false)
-                || mControlKey.handleModifierKey(keycode, false);
-    }
-}
-
-/**
- * The state engine for a modifier key. Can be pressed, released, locked, and so
- * on.
- *
- */
-class ModifierKey {
-
-    private int mState;
-
-    private static final int UNPRESSED = 0;
-
-    private static final int PRESSED = 1;
-
-    private static final int RELEASED = 2;
-
-    private static final int USED = 3;
-
-    private static final int LOCKED = 4;
-
-    private final int mKeyCode;
-
-    /**
-     * Construct a modifier key. UNPRESSED by default.
-     *
-     */
-    public ModifierKey(int keyCode) {
-        mState = UNPRESSED;
-        mKeyCode = keyCode;
-    }
-
-    public boolean handleModifierKey(int incomingKeyCode, boolean down) {
-        if (incomingKeyCode == mKeyCode) {
-            if (down) {
-                this.onPress();
-            } else {
-                this.onRelease();
-            }
-            return true;
-        } else {
-            return false;
-        }
-    }
-
-    public void handleModifierKey(boolean down) {
-        this.handleModifierKey(mKeyCode, down);
-    }
-
-    public void onPress() {
-        switch (mState) {
-        case PRESSED:
-            // This is a repeat before use
-            break;
-        case RELEASED:
-            mState = LOCKED;
-            break;
-        case USED:
-            // This is a repeat after use
-            break;
-        case LOCKED:
-            mState = UNPRESSED;
-            break;
-        default:
-            mState = PRESSED;
-            break;
-        }
-    }
-
-    public void onRelease() {
-        switch (mState) {
-        case USED:
-            mState = UNPRESSED;
-            break;
-        case PRESSED:
-            mState = RELEASED;
-            break;
-        default:
-            // Leave state alone
-            break;
-        }
-    }
-
-    public void reset() {
-        mState = UNPRESSED;
-    }
-
-    public void adjustAfterKeypress() {
-        switch (mState) {
-        case PRESSED:
-            mState = USED;
-            break;
-        case RELEASED:
-            mState = UNPRESSED;
-            break;
-        default:
-            // Leave state alone
-            break;
-        }
-    }
-
-    public boolean isActive() {
-        return mState != UNPRESSED;
-    }
->>>>>>> 4f62da86
 }