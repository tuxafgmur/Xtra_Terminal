--- conflicted
+++ resolved
@@ -25,498 +25,14 @@
     /** Disabled for now because it interferes with ALT processing on phones with physical keyboards. */
     private final static boolean SUPPORT_8_BIT_META = false;
 
-<<<<<<< HEAD
-=======
-    /**
-     * Android key codes that are defined in the Android 2.3 API.
-     * We want to recognize these codes, because they will be sent to our
-     * app when we run on Android 2.3 systems.
-     * But we don't want to accidentally use 2.3-specific APIs.
-     * So we compile against the Android 1.6 APIs, and have a copy of the codes here.
-     */
-
-    /** Key code constant: Unknown key code. */
-    public static final int KEYCODE_UNKNOWN         = 0;
-    /** Key code constant: Soft Left key.
-     * Usually situated below the display on phones and used as a multi-function
-     * feature key for selecting a software defined function shown on the bottom left
-     * of the display. */
-    public static final int KEYCODE_SOFT_LEFT       = 1;
-    /** Key code constant: Soft Right key.
-     * Usually situated below the display on phones and used as a multi-function
-     * feature key for selecting a software defined function shown on the bottom right
-     * of the display. */
-    public static final int KEYCODE_SOFT_RIGHT      = 2;
-    /** Key code constant: Home key.
-     * This key is handled by the framework and is never delivered to applications. */
-    public static final int KEYCODE_HOME            = 3;
-    /** Key code constant: Back key. */
-    public static final int KEYCODE_BACK            = 4;
-    /** Key code constant: Call key. */
-    public static final int KEYCODE_CALL            = 5;
-    /** Key code constant: End Call key. */
-    public static final int KEYCODE_ENDCALL         = 6;
-    /** Key code constant: '0' key. */
-    public static final int KEYCODE_0               = 7;
-    /** Key code constant: '1' key. */
-    public static final int KEYCODE_1               = 8;
-    /** Key code constant: '2' key. */
-    public static final int KEYCODE_2               = 9;
-    /** Key code constant: '3' key. */
-    public static final int KEYCODE_3               = 10;
-    /** Key code constant: '4' key. */
-    public static final int KEYCODE_4               = 11;
-    /** Key code constant: '5' key. */
-    public static final int KEYCODE_5               = 12;
-    /** Key code constant: '6' key. */
-    public static final int KEYCODE_6               = 13;
-    /** Key code constant: '7' key. */
-    public static final int KEYCODE_7               = 14;
-    /** Key code constant: '8' key. */
-    public static final int KEYCODE_8               = 15;
-    /** Key code constant: '9' key. */
-    public static final int KEYCODE_9               = 16;
-    /** Key code constant: '*' key. */
-    public static final int KEYCODE_STAR            = 17;
-    /** Key code constant: '#' key. */
-    public static final int KEYCODE_POUND           = 18;
-    /** Key code constant: Directional Pad Up key.
-     * May also be synthesized from trackball motions. */
-    public static final int KEYCODE_DPAD_UP         = 19;
-    /** Key code constant: Directional Pad Down key.
-     * May also be synthesized from trackball motions. */
-    public static final int KEYCODE_DPAD_DOWN       = 20;
-    /** Key code constant: Directional Pad Left key.
-     * May also be synthesized from trackball motions. */
-    public static final int KEYCODE_DPAD_LEFT       = 21;
-    /** Key code constant: Directional Pad Right key.
-     * May also be synthesized from trackball motions. */
-    public static final int KEYCODE_DPAD_RIGHT      = 22;
-    /** Key code constant: Directional Pad Center key.
-     * May also be synthesized from trackball motions. */
-    public static final int KEYCODE_DPAD_CENTER     = 23;
-    /** Key code constant: Volume Up key.
-     * Adjusts the speaker volume up. */
-    public static final int KEYCODE_VOLUME_UP       = 24;
-    /** Key code constant: Volume Down key.
-     * Adjusts the speaker volume down. */
-    public static final int KEYCODE_VOLUME_DOWN     = 25;
-    /** Key code constant: Power key. */
-    public static final int KEYCODE_POWER           = 26;
-    /** Key code constant: Camera key.
-     * Used to launch a camera application or take pictures. */
-    public static final int KEYCODE_CAMERA          = 27;
-    /** Key code constant: Clear key. */
-    public static final int KEYCODE_CLEAR           = 28;
-    /** Key code constant: 'A' key. */
-    public static final int KEYCODE_A               = 29;
-    /** Key code constant: 'B' key. */
-    public static final int KEYCODE_B               = 30;
-    /** Key code constant: 'C' key. */
-    public static final int KEYCODE_C               = 31;
-    /** Key code constant: 'D' key. */
-    public static final int KEYCODE_D               = 32;
-    /** Key code constant: 'E' key. */
-    public static final int KEYCODE_E               = 33;
-    /** Key code constant: 'F' key. */
-    public static final int KEYCODE_F               = 34;
-    /** Key code constant: 'G' key. */
-    public static final int KEYCODE_G               = 35;
-    /** Key code constant: 'H' key. */
-    public static final int KEYCODE_H               = 36;
-    /** Key code constant: 'I' key. */
-    public static final int KEYCODE_I               = 37;
-    /** Key code constant: 'J' key. */
-    public static final int KEYCODE_J               = 38;
-    /** Key code constant: 'K' key. */
-    public static final int KEYCODE_K               = 39;
-    /** Key code constant: 'L' key. */
-    public static final int KEYCODE_L               = 40;
-    /** Key code constant: 'M' key. */
-    public static final int KEYCODE_M               = 41;
-    /** Key code constant: 'N' key. */
-    public static final int KEYCODE_N               = 42;
-    /** Key code constant: 'O' key. */
-    public static final int KEYCODE_O               = 43;
-    /** Key code constant: 'P' key. */
-    public static final int KEYCODE_P               = 44;
-    /** Key code constant: 'Q' key. */
-    public static final int KEYCODE_Q               = 45;
-    /** Key code constant: 'R' key. */
-    public static final int KEYCODE_R               = 46;
-    /** Key code constant: 'S' key. */
-    public static final int KEYCODE_S               = 47;
-    /** Key code constant: 'T' key. */
-    public static final int KEYCODE_T               = 48;
-    /** Key code constant: 'U' key. */
-    public static final int KEYCODE_U               = 49;
-    /** Key code constant: 'V' key. */
-    public static final int KEYCODE_V               = 50;
-    /** Key code constant: 'W' key. */
-    public static final int KEYCODE_W               = 51;
-    /** Key code constant: 'X' key. */
-    public static final int KEYCODE_X               = 52;
-    /** Key code constant: 'Y' key. */
-    public static final int KEYCODE_Y               = 53;
-    /** Key code constant: 'Z' key. */
-    public static final int KEYCODE_Z               = 54;
-    /** Key code constant: ',' key. */
-    public static final int KEYCODE_COMMA           = 55;
-    /** Key code constant: '.' key. */
-    public static final int KEYCODE_PERIOD          = 56;
-    /** Key code constant: Left Alt modifier key. */
-    public static final int KEYCODE_ALT_LEFT        = 57;
-    /** Key code constant: Right Alt modifier key. */
-    public static final int KEYCODE_ALT_RIGHT       = 58;
-    /** Key code constant: Left Shift modifier key. */
-    public static final int KEYCODE_SHIFT_LEFT      = 59;
-    /** Key code constant: Right Shift modifier key. */
-    public static final int KEYCODE_SHIFT_RIGHT     = 60;
-    /** Key code constant: Tab key. */
-    public static final int KEYCODE_TAB             = 61;
-    /** Key code constant: Space key. */
-    public static final int KEYCODE_SPACE           = 62;
-    /** Key code constant: Symbol modifier key.
-     * Used to enter alternate symbols. */
-    public static final int KEYCODE_SYM             = 63;
-    /** Key code constant: Explorer special function key.
-     * Used to launch a browser application. */
-    public static final int KEYCODE_EXPLORER        = 64;
-    /** Key code constant: Envelope special function key.
-     * Used to launch a mail application. */
-    public static final int KEYCODE_ENVELOPE        = 65;
-    /** Key code constant: Enter key. */
-    public static final int KEYCODE_ENTER           = 66;
-    /** Key code constant: Backspace key.
-     * Deletes characters before the insertion point, unlike {@link #KEYCODE_FORWARD_DEL}. */
-    public static final int KEYCODE_DEL             = 67;
-    /** Key code constant: '`' (backtick) key. */
-    public static final int KEYCODE_GRAVE           = 68;
-    /** Key code constant: '-'. */
-    public static final int KEYCODE_MINUS           = 69;
-    /** Key code constant: '=' key. */
-    public static final int KEYCODE_EQUALS          = 70;
-    /** Key code constant: '[' key. */
-    public static final int KEYCODE_LEFT_BRACKET    = 71;
-    /** Key code constant: ']' key. */
-    public static final int KEYCODE_RIGHT_BRACKET   = 72;
-    /** Key code constant: '\' key. */
-    public static final int KEYCODE_BACKSLASH       = 73;
-    /** Key code constant: ';' key. */
-    public static final int KEYCODE_SEMICOLON       = 74;
-    /** Key code constant: ''' (apostrophe) key. */
-    public static final int KEYCODE_APOSTROPHE      = 75;
-    /** Key code constant: '/' key. */
-    public static final int KEYCODE_SLASH           = 76;
-    /** Key code constant: '@' key. */
-    public static final int KEYCODE_AT              = 77;
-    /** Key code constant: Number modifier key.
-     * Used to enter numeric symbols.
-     * This key is not Num Lock; it is more like {@link #KEYCODE_ALT_LEFT} and is
-     * interpreted as an ALT key by {@link android.text.method.MetaKeyKeyListener}. */
-    public static final int KEYCODE_NUM             = 78;
-    /** Key code constant: Headset Hook key.
-     * Used to hang up calls and stop media. */
-    public static final int KEYCODE_HEADSETHOOK     = 79;
-    /** Key code constant: Camera Focus key.
-     * Used to focus the camera. */
-    public static final int KEYCODE_FOCUS           = 80;   // *Camera* focus
-    /** Key code constant: '+' key. */
-    public static final int KEYCODE_PLUS            = 81;
-    /** Key code constant: Menu key. */
-    public static final int KEYCODE_MENU            = 82;
-    /** Key code constant: Notification key. */
-    public static final int KEYCODE_NOTIFICATION    = 83;
-    /** Key code constant: Search key. */
-    public static final int KEYCODE_SEARCH          = 84;
-    /** Key code constant: Play/Pause media key. */
-    public static final int KEYCODE_MEDIA_PLAY_PAUSE= 85;
-    /** Key code constant: Stop media key. */
-    public static final int KEYCODE_MEDIA_STOP      = 86;
-    /** Key code constant: Play Next media key. */
-    public static final int KEYCODE_MEDIA_NEXT      = 87;
-    /** Key code constant: Play Previous media key. */
-    public static final int KEYCODE_MEDIA_PREVIOUS  = 88;
-    /** Key code constant: Rewind media key. */
-    public static final int KEYCODE_MEDIA_REWIND    = 89;
-    /** Key code constant: Fast Forward media key. */
-    public static final int KEYCODE_MEDIA_FAST_FORWARD = 90;
-    /** Key code constant: Mute key.
-     * Mutes the microphone, unlike {@link #KEYCODE_VOLUME_MUTE}. */
-    public static final int KEYCODE_MUTE            = 91;
-    /** Key code constant: Page Up key. */
-    public static final int KEYCODE_PAGE_UP         = 92;
-    /** Key code constant: Page Down key. */
-    public static final int KEYCODE_PAGE_DOWN       = 93;
-    /** Key code constant: Picture Symbols modifier key.
-     * Used to switch symbol sets (Emoji, Kao-moji). */
-    public static final int KEYCODE_PICTSYMBOLS     = 94;   // switch symbol-sets (Emoji,Kao-moji)
-    /** Key code constant: Switch Charset modifier key.
-     * Used to switch character sets (Kanji, Katakana). */
-    public static final int KEYCODE_SWITCH_CHARSET  = 95;   // switch char-sets (Kanji,Katakana)
-    /** Key code constant: A Button key.
-     * On a game controller, the A button should be either the button labeled A
-     * or the first button on the upper row of controller buttons. */
-    public static final int KEYCODE_BUTTON_A        = 96;
-    /** Key code constant: B Button key.
-     * On a game controller, the B button should be either the button labeled B
-     * or the second button on the upper row of controller buttons. */
-    public static final int KEYCODE_BUTTON_B        = 97;
-    /** Key code constant: C Button key.
-     * On a game controller, the C button should be either the button labeled C
-     * or the third button on the upper row of controller buttons. */
-    public static final int KEYCODE_BUTTON_C        = 98;
-    /** Key code constant: X Button key.
-     * On a game controller, the X button should be either the button labeled X
-     * or the first button on the lower row of controller buttons. */
-    public static final int KEYCODE_BUTTON_X        = 99;
-    /** Key code constant: Y Button key.
-     * On a game controller, the Y button should be either the button labeled Y
-     * or the second button on the lower row of controller buttons. */
-    public static final int KEYCODE_BUTTON_Y        = 100;
-    /** Key code constant: Z Button key.
-     * On a game controller, the Z button should be either the button labeled Z
-     * or the third button on the lower row of controller buttons. */
-    public static final int KEYCODE_BUTTON_Z        = 101;
-    /** Key code constant: L1 Button key.
-     * On a game controller, the L1 button should be either the button labeled L1 (or L)
-     * or the top left trigger button. */
-    public static final int KEYCODE_BUTTON_L1       = 102;
-    /** Key code constant: R1 Button key.
-     * On a game controller, the R1 button should be either the button labeled R1 (or R)
-     * or the top right trigger button. */
-    public static final int KEYCODE_BUTTON_R1       = 103;
-    /** Key code constant: L2 Button key.
-     * On a game controller, the L2 button should be either the button labeled L2
-     * or the bottom left trigger button. */
-    public static final int KEYCODE_BUTTON_L2       = 104;
-    /** Key code constant: R2 Button key.
-     * On a game controller, the R2 button should be either the button labeled R2
-     * or the bottom right trigger button. */
-    public static final int KEYCODE_BUTTON_R2       = 105;
-    /** Key code constant: Left Thumb Button key.
-     * On a game controller, the left thumb button indicates that the left (or only)
-     * joystick is pressed. */
-    public static final int KEYCODE_BUTTON_THUMBL   = 106;
-    /** Key code constant: Right Thumb Button key.
-     * On a game controller, the right thumb button indicates that the right
-     * joystick is pressed. */
-    public static final int KEYCODE_BUTTON_THUMBR   = 107;
-    /** Key code constant: Start Button key.
-     * On a game controller, the button labeled Start. */
-    public static final int KEYCODE_BUTTON_START    = 108;
-    /** Key code constant: Select Button key.
-     * On a game controller, the button labeled Select. */
-    public static final int KEYCODE_BUTTON_SELECT   = 109;
-    /** Key code constant: Mode Button key.
-     * On a game controller, the button labeled Mode. */
-    public static final int KEYCODE_BUTTON_MODE     = 110;
-    /** Key code constant: Escape key. */
-    public static final int KEYCODE_ESCAPE          = 111;
-    /** Key code constant: Forward Delete key.
-     * Deletes characters ahead of the insertion point, unlike {@link #KEYCODE_DEL}. */
-    public static final int KEYCODE_FORWARD_DEL     = 112;
-    /** Key code constant: Left Control modifier key. */
-    public static final int KEYCODE_CTRL_LEFT       = 113;
-    /** Key code constant: Right Control modifier key. */
-    public static final int KEYCODE_CTRL_RIGHT      = 114;
-    /** Key code constant: Caps Lock modifier key. */
-    public static final int KEYCODE_CAPS_LOCK       = 115;
-    /** Key code constant: Scroll Lock key. */
-    public static final int KEYCODE_SCROLL_LOCK     = 116;
-    /** Key code constant: Left Meta modifier key. */
-    public static final int KEYCODE_META_LEFT       = 117;
-    /** Key code constant: Right Meta modifier key. */
-    public static final int KEYCODE_META_RIGHT      = 118;
-    /** Key code constant: Function modifier key. */
-    public static final int KEYCODE_FUNCTION        = 119;
-    /** Key code constant: System Request / Print Screen key. */
-    public static final int KEYCODE_SYSRQ           = 120;
-    /** Key code constant: Break / Pause key. */
-    public static final int KEYCODE_BREAK           = 121;
-    /** Key code constant: Home Movement key.
-     * Used for scrolling or moving the cursor around to the start of a line
-     * or to the top of a list. */
-    public static final int KEYCODE_MOVE_HOME       = 122;
-    /** Key code constant: End Movement key.
-     * Used for scrolling or moving the cursor around to the end of a line
-     * or to the bottom of a list. */
-    public static final int KEYCODE_MOVE_END        = 123;
-    /** Key code constant: Insert key.
-     * Toggles insert / overwrite edit mode. */
-    public static final int KEYCODE_INSERT          = 124;
-    /** Key code constant: Forward key.
-     * Navigates forward in the history stack.  Complement of {@link #KEYCODE_BACK}. */
-    public static final int KEYCODE_FORWARD         = 125;
-    /** Key code constant: Play media key. */
-    public static final int KEYCODE_MEDIA_PLAY      = 126;
-    /** Key code constant: Pause media key. */
-    public static final int KEYCODE_MEDIA_PAUSE     = 127;
-    /** Key code constant: Close media key.
-     * May be used to close a CD tray, for example. */
-    public static final int KEYCODE_MEDIA_CLOSE     = 128;
-    /** Key code constant: Eject media key.
-     * May be used to eject a CD tray, for example. */
-    public static final int KEYCODE_MEDIA_EJECT     = 129;
-    /** Key code constant: Record media key. */
-    public static final int KEYCODE_MEDIA_RECORD    = 130;
-    /** Key code constant: F1 key. */
-    public static final int KEYCODE_F1              = 131;
-    /** Key code constant: F2 key. */
-    public static final int KEYCODE_F2              = 132;
-    /** Key code constant: F3 key. */
-    public static final int KEYCODE_F3              = 133;
-    /** Key code constant: F4 key. */
-    public static final int KEYCODE_F4              = 134;
-    /** Key code constant: F5 key. */
-    public static final int KEYCODE_F5              = 135;
-    /** Key code constant: F6 key. */
-    public static final int KEYCODE_F6              = 136;
-    /** Key code constant: F7 key. */
-    public static final int KEYCODE_F7              = 137;
-    /** Key code constant: F8 key. */
-    public static final int KEYCODE_F8              = 138;
-    /** Key code constant: F9 key. */
-    public static final int KEYCODE_F9              = 139;
-    /** Key code constant: F10 key. */
-    public static final int KEYCODE_F10             = 140;
-    /** Key code constant: F11 key. */
-    public static final int KEYCODE_F11             = 141;
-    /** Key code constant: F12 key. */
-    public static final int KEYCODE_F12             = 142;
-    /** Key code constant: Num Lock modifier key.
-     * This is the Num Lock key; it is different from {@link #KEYCODE_NUM}.
-     * This key generally modifies the behavior of other keys on the numeric keypad. */
-    public static final int KEYCODE_NUM_LOCK        = 143;
-    /** Key code constant: Numeric keypad '0' key. */
-    public static final int KEYCODE_NUMPAD_0        = 144;
-    /** Key code constant: Numeric keypad '1' key. */
-    public static final int KEYCODE_NUMPAD_1        = 145;
-    /** Key code constant: Numeric keypad '2' key. */
-    public static final int KEYCODE_NUMPAD_2        = 146;
-    /** Key code constant: Numeric keypad '3' key. */
-    public static final int KEYCODE_NUMPAD_3        = 147;
-    /** Key code constant: Numeric keypad '4' key. */
-    public static final int KEYCODE_NUMPAD_4        = 148;
-    /** Key code constant: Numeric keypad '5' key. */
-    public static final int KEYCODE_NUMPAD_5        = 149;
-    /** Key code constant: Numeric keypad '6' key. */
-    public static final int KEYCODE_NUMPAD_6        = 150;
-    /** Key code constant: Numeric keypad '7' key. */
-    public static final int KEYCODE_NUMPAD_7        = 151;
-    /** Key code constant: Numeric keypad '8' key. */
-    public static final int KEYCODE_NUMPAD_8        = 152;
-    /** Key code constant: Numeric keypad '9' key. */
-    public static final int KEYCODE_NUMPAD_9        = 153;
-    /** Key code constant: Numeric keypad '/' key (for division). */
-    public static final int KEYCODE_NUMPAD_DIVIDE   = 154;
-    /** Key code constant: Numeric keypad '*' key (for multiplication). */
-    public static final int KEYCODE_NUMPAD_MULTIPLY = 155;
-    /** Key code constant: Numeric keypad '-' key (for subtraction). */
-    public static final int KEYCODE_NUMPAD_SUBTRACT = 156;
-    /** Key code constant: Numeric keypad '+' key (for addition). */
-    public static final int KEYCODE_NUMPAD_ADD      = 157;
-    /** Key code constant: Numeric keypad '.' key (for decimals or digit grouping). */
-    public static final int KEYCODE_NUMPAD_DOT      = 158;
-    /** Key code constant: Numeric keypad ',' key (for decimals or digit grouping). */
-    public static final int KEYCODE_NUMPAD_COMMA    = 159;
-    /** Key code constant: Numeric keypad Enter key. */
-    public static final int KEYCODE_NUMPAD_ENTER    = 160;
-    /** Key code constant: Numeric keypad '=' key. */
-    public static final int KEYCODE_NUMPAD_EQUALS   = 161;
-    /** Key code constant: Numeric keypad '(' key. */
-    public static final int KEYCODE_NUMPAD_LEFT_PAREN = 162;
-    /** Key code constant: Numeric keypad ')' key. */
-    public static final int KEYCODE_NUMPAD_RIGHT_PAREN = 163;
-    /** Key code constant: Volume Mute key.
-     * Mutes the speaker, unlike {@link #KEYCODE_MUTE}.
-     * This key should normally be implemented as a toggle such that the first press
-     * mutes the speaker and the second press restores the original volume. */
-    public static final int KEYCODE_VOLUME_MUTE     = 164;
-    /** Key code constant: Info key.
-     * Common on TV remotes to show additional information related to what is
-     * currently being viewed. */
-    public static final int KEYCODE_INFO            = 165;
-    /** Key code constant: Channel up key.
-     * On TV remotes, increments the television channel. */
-    public static final int KEYCODE_CHANNEL_UP      = 166;
-    /** Key code constant: Channel down key.
-     * On TV remotes, decrements the television channel. */
-    public static final int KEYCODE_CHANNEL_DOWN    = 167;
-    /** Key code constant: Zoom in key. */
-    public static final int KEYCODE_ZOOM_IN         = 168;
-    /** Key code constant: Zoom out key. */
-    public static final int KEYCODE_ZOOM_OUT        = 169;
-    /** Key code constant: TV key.
-     * On TV remotes, switches to viewing live TV. */
-    public static final int KEYCODE_TV              = 170;
-    /** Key code constant: Window key.
-     * On TV remotes, toggles picture-in-picture mode or other windowing functions. */
-    public static final int KEYCODE_WINDOW          = 171;
-    /** Key code constant: Guide key.
-     * On TV remotes, shows a programming guide. */
-    public static final int KEYCODE_GUIDE           = 172;
-    /** Key code constant: DVR key.
-     * On some TV remotes, switches to a DVR mode for recorded shows. */
-    public static final int KEYCODE_DVR             = 173;
-    /** Key code constant: Bookmark key.
-     * On some TV remotes, bookmarks content or web pages. */
-    public static final int KEYCODE_BOOKMARK        = 174;
-    /** Key code constant: Toggle captions key.
-     * Switches the mode for closed-captioning text, for example during television shows. */
-    public static final int KEYCODE_CAPTIONS        = 175;
-    /** Key code constant: Settings key.
-     * Starts the system settings activity. */
-    public static final int KEYCODE_SETTINGS        = 176;
-    /** Key code constant: TV power key.
-     * On TV remotes, toggles the power on a television screen. */
-    public static final int KEYCODE_TV_POWER        = 177;
-    /** Key code constant: TV input key.
-     * On TV remotes, switches the input on a television screen. */
-    public static final int KEYCODE_TV_INPUT        = 178;
-    /** Key code constant: Set-top-box power key.
-     * On TV remotes, toggles the power on an external Set-top-box. */
-    public static final int KEYCODE_STB_POWER       = 179;
-    /** Key code constant: Set-top-box input key.
-     * On TV remotes, switches the input mode on an external Set-top-box. */
-    public static final int KEYCODE_STB_INPUT       = 180;
-    /** Key code constant: A/V Receiver power key.
-     * On TV remotes, toggles the power on an external A/V Receiver. */
-    public static final int KEYCODE_AVR_POWER       = 181;
-    /** Key code constant: A/V Receiver input key.
-     * On TV remotes, switches the input mode on an external A/V Receiver. */
-    public static final int KEYCODE_AVR_INPUT       = 182;
-    /** Key code constant: Red "programmable" key.
-     * On TV remotes, acts as a contextual/programmable key. */
-    public static final int KEYCODE_PROG_RED        = 183;
-    /** Key code constant: Green "programmable" key.
-     * On TV remotes, actsas a contextual/programmable key. */
-    public static final int KEYCODE_PROG_GREEN      = 184;
-    /** Key code constant: Yellow "programmable" key.
-     * On TV remotes, acts as a contextual/programmable key. */
-    public static final int KEYCODE_PROG_YELLOW     = 185;
-    /** Key code constant: Blue "programmable" key.
-     * On TV remotes, acts as a contextual/programmable key. */
-    public static final int KEYCODE_PROG_BLUE       = 186;
-
-    private static final int LAST_KEYCODE           = KEYCODE_PROG_BLUE;
-
-    private static final int META_ALT_ON = 2;
-    private static final int META_CAPS_LOCK_ON = 0x00100000;
-    private static final int META_CTRL_ON = 0x1000;
-    private static final int META_SHIFT_ON = 1;
-    private static final int META_CTRL_MASK = 0x7000;
-    private static final int META_META_ON   = 0x00010000;
-    private static final int META_META_MASK = 0x00070000;
-
     private static final int KEYMOD_ALT   = 0x80000000;
     private static final int KEYMOD_CTRL  = 0x40000000;
     private static final int KEYMOD_SHIFT = 0x20000000;
     /** Means this maps raw scancode */
     private static final int KEYMOD_SCAN  = 0x10000000;
+
     private static Map<Integer, String> mKeyMap;
 
->>>>>>> 0ca12b3d
     private String[] mKeyCodes = new String[256];
     private String[] mAppKeyCodes = new String[256];
 
