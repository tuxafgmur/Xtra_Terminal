<?xml version="1.0" encoding="utf-8"?>
<!--
 * Copyright (C) 2008 The Android Open Source Project
 *
 * Licensed under the Apache License, Version 2.0 (the "License");
 * you may not use this file except in compliance with the License.
 * You may obtain a copy of the License at
 *
 *      http://www.apache.org/licenses/LICENSE-2.0
 *
 * Unless required by applicable law or agreed to in writing, software
 * distributed under the License is distributed on an "AS IS" BASIS,
 * WITHOUT WARRANTIES OR CONDITIONS OF ANY KIND, either express or implied.
 * See the License for the specific language governing permissions and
 * limitations under the License.
-->
<resources>
   <string name="application_terminal">Terminal Emulator</string>
   <string name="preferences">Preferences</string>
   <string name="new_window">New window</string>
   <string name="close_window">Close window</string>
   <string name="window_list">Windows</string>
   <string name="prev_window">Prev window</string>
   <string name="next_window">Next window</string>
   <string name="reset">Reset term</string>
   <string name="send_email">Email to</string>
   <string name="special_keys">Special keys</string>
   <string name="toggle_soft_keyboard">Toggle soft keyboard</string>

   <string name="reset_toast_notification">This window\'s terminal state has been reset.</string>

   <string name="enable_wakelock">Take WakeLock</string>
   <string name="disable_wakelock">Drop WakeLock</string>
   <string name="enable_wifilock">Take WifiLock</string>
   <string name="disable_wifilock">Drop WifiLock</string>

   <string name="edit_text">Edit text</string>
   <string name="select_text">Select text</string>
   <string name="copy_all">Copy all</string>
   <string name="paste">Paste</string>
   <string name="send_control_key">Send control key</string>
   <string name="send_fn_key">Send fn key</string>

   <string name="window_title">Window %1$d</string>

   <string name="service_notify_text">Terminal session is running</string>

   <string name="process_exit_message">Terminal session finished</string>

   <!-- Preference dialog -->
   <string name="screen_preferences">Screen</string>

   <string name="title_statusbar_preference">Status bar</string>
   <string name="summary_statusbar_preference">Show/hide status bar.</string>
   <string name="dialog_title_statusbar_preference">Status bar</string>

   <string name="title_actionbar_preference">Action bar</string>
   <string name="summary_actionbar_preference">Choose the action bar\'s behavior (Android 3.0 and up).</string>
   <string name="dialog_title_actionbar_preference">Action bar behavior</string>

   <string name="title_cursorstyle_preference">Cursor style</string>
   <string name="summary_cursorstyle_preference">Choose cursor style.</string>
   <string name="dialog_title_cursorstyle_preference">Cursor style</string>

   <string name="title_cursorblink_preference">Cursor blink</string>
   <string name="summary_cursorblink_preference">Choose cursor blink.</string>
   <string name="dialog_title_cursorblink_preference">Cursor blink</string>

   <string name="text_preferences">Text</string>

   <string name="title_utf8_by_default_preference">Default to UTF-8</string>
   <string name="summary_utf8_by_default_preference">Whether UTF-8 mode is enabled by default.</string>

   <string name="title_fontsize_preference">Font size</string>
   <string name="summary_fontsize_preference">Choose character height in points.</string>
   <string name="dialog_title_fontsize_preference">Font size</string>

   <string name="title_color_preference">Colors</string>
   <string name="summary_color_preference">Choose text color.</string>
   <string name="dialog_title_color_preference">Text color</string>

   <string name="keyboard_preferences">Keyboard</string>

   <string name="title_backaction_preference">Back button behavior</string>
   <string name="summary_backaction_preference">Choose what pressing the back button does.</string>
   <string name="dialog_title_backaction_preference">Back button behavior</string>

   <string name="title_controlkey_preference">Control key</string>
   <string name="summary_controlkey_preference">Choose control key.</string>
   <string name="dialog_title_controlkey_preference">Control key</string>

   <string name="title_fnkey_preference">Fn key</string>
   <string name="summary_fnkey_preference">Choose Fn key.</string>
   <string name="dialog_title_fnkey_preference">Fn key</string>

   <string name="title_ime_preference">Input method</string>
   <string name="summary_ime_preference">Choose input method for soft keyboard.</string>
   <string name="dialog_title_ime_preference">Input method</string>

   <string name="shell_preferences">Shell</string>
   <string name="title_shell_preference">Command line</string>
   <string name="summary_shell_preference">Specify the shell command line.</string>
   <string name="dialog_title_shell_preference">Shell</string>

   <string name="title_initialcommand_preference">Initial command</string>
   <string name="summary_initialcommand_preference">Sent to the shell when it starts.</string>
   <string name="dialog_title_initialcommand_preference">Initial Command</string>

   <string name="title_termtype_preference">Terminal type</string>
   <string name="summary_termtype_preference">What terminal type to report to the shell.</string>
   <string name="dialog_title_termtype_preference">Terminal type</string>

   <string name="title_close_window_on_process_exit_preference">Close window on exit</string>
   <string name="summary_close_window_on_process_exit_preference">Whether a window should close when its shell exits.</string>

   <string name="title_verify_path_preference">Verify PATH entries</string>
   <string name="summary_verify_path_preference">Whether inaccessible directories should be removed from the PATH.</string>

   <string name="title_do_path_extensions_preference">Allow PATH extensions</string>
   <string name="summary_do_path_extensions_preference">Whether other apps should be allowed to provide additional commands (add to PATH).</string>

   <string name="title_allow_prepend_path_preference">Allow PATH prepend</string>
   <string name="summary_allow_prepend_path_preference">Whether other apps should be allowed to override existing commands (add to the beginning of PATH).</string>

   <string name="control_key_dialog_title">Control and Function Keys</string>
   <!-- The word CTRLKEY should be left un-translated. It will be replaced at run-time with the
        actual control key key name. -->
   <string name="control_key_dialog_control_text">CTRLKEY Space : Control-@ (NUL)\nCTRLKEY A..Z : Control-A..Z\nCTRLKEY 5 : Control-]\nCTRLKEY 6 : Control-^\nCTRLKEY 7 : Control-_\nCTRLKEY 9 : F11\nCTRLKEY 0 : F12</string>
  <string name="control_key_dialog_control_disabled_text">No control key set.</string>
  <!-- The word FNKEY should be left un-translated. It will be replaced at run-time with the
       actual function key key name. -->
  <string name="control_key_dialog_fn_text">FNKEY 1..9 : F1-F9\nFNKEY 0 : F10\nFNKEY W : Up\nFNKEY A : Left\nFNKEY S : Down\nFNKEY D : Right\nFNKEY P : PageUp\nFNKEY N : PageDown\nFNKEY T : Tab\nFNKEY L : | (pipe)\nFNKEY U : _ (underscore)\nFNKEY E : Control-[ (ESC)\nFNKEY X : Delete\nFNKEY I : Insert\nFNKEY H : Home\nFNKEY F : End\nFNKEY . : Control-\\\n</string>
  <string name="control_key_dialog_fn_disabled_text">No function key set.</string>

  <string name="confirm_window_close_message">Close this window?</string>

  <string name="perm_run_script">Run arbitrary commands in Terminal Emulator</string>
  <string name="permdesc_run_script">Allows application to open new windows in Android Terminal Emulator and run commands in those windows with all of Android Terminal Emulator\'s permissions, including access to the Internet and your SD Card.</string>
  <string name="perm_append_to_path">Add commands to Terminal Emulator</string>
  <string name="permdesc_append_to_path">Allows application to provide additional commands (add directories to the PATH) for Android Terminal Emulator.</string>
  <string name="perm_prepend_to_path">Override commands in Terminal Emulator</string>
  <string name="permdesc_prepend_to_path">Allows application to override existing commands with its own versions (prepend directories to the PATH) in Android Terminal Emulator.</string>
<<<<<<< HEAD

  <string name="email_transcript_subject">Transcript from Android Terminal Emulator</string>
  <string name="email_transcript_chooser_title">Mail transcript using:</string>
  <string name="email_transcript_no_email_activity_found">Could not choose an email activity to send transcript.</string>
=======
  <string name="title_alt_is_escape">Alt sends Escape</string>
  <string name="summary_alt_is_escape">Alt in combination with another key sends Escape to the terminal. Entering Unicode with the Alt key doesnt work in this case.</string>
>>>>>>> 4f62da86
</resources><|MERGE_RESOLUTION|>--- conflicted
+++ resolved
@@ -140,13 +140,11 @@
   <string name="permdesc_append_to_path">Allows application to provide additional commands (add directories to the PATH) for Android Terminal Emulator.</string>
   <string name="perm_prepend_to_path">Override commands in Terminal Emulator</string>
   <string name="permdesc_prepend_to_path">Allows application to override existing commands with its own versions (prepend directories to the PATH) in Android Terminal Emulator.</string>
-<<<<<<< HEAD
 
   <string name="email_transcript_subject">Transcript from Android Terminal Emulator</string>
   <string name="email_transcript_chooser_title">Mail transcript using:</string>
   <string name="email_transcript_no_email_activity_found">Could not choose an email activity to send transcript.</string>
-=======
+
   <string name="title_alt_is_escape">Alt sends Escape</string>
   <string name="summary_alt_is_escape">Alt in combination with another key sends Escape to the terminal. Entering Unicode with the Alt key doesnt work in this case.</string>
->>>>>>> 4f62da86
 </resources>