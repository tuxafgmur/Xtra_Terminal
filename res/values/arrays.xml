--- conflicted
+++ resolved
@@ -116,8 +116,6 @@
         <item>4</item>
         <item>5</item>
         <item>6</item>
-<<<<<<< HEAD
-=======
     </string-array>
 
     <string-array name="entries_fnkey_preference">
@@ -139,7 +137,6 @@
         <item>4</item>
         <item>5</item>
         <item>6</item>
->>>>>>> df515f5c
     </string-array>
 
     <string-array name="entries_ime_preference">
