--- conflicted
+++ resolved
@@ -330,23 +330,17 @@
     @Override
     public void onCreate(Bundle icicle) {
         super.onCreate(icicle);
-<<<<<<< HEAD
 
         Log.v(TermDebug.LOG_TAG, "onCreate");
 
-=======
-        Log.e(TermDebug.LOG_TAG, "onCreate");
-        mPrefs = PreferenceManager.getDefaultSharedPreferences(this);
+        final SharedPreferences mPrefs = PreferenceManager.getDefaultSharedPreferences(this);
         mSettings = new TermSettings(this, mPrefs);
->>>>>>> f41e95ea
+        mPrefs.registerOnSharedPreferenceChangeListener(this);
+
         mPrivateAlias = new ComponentName(this, RemoteInterface.PRIVACT_ACTIVITY_ALIAS);
 
         if (icicle == null)
             onNewIntent(getIntent());
-
-        final SharedPreferences mPrefs = PreferenceManager.getDefaultSharedPreferences(this);
-        mSettings = new TermSettings(getResources(), mPrefs);
-        mPrefs.registerOnSharedPreferenceChangeListener(this);
 
         Intent broadcast = new Intent(ACTION_PATH_BROADCAST);
         if (AndroidCompat.SDK >= 12) {
